\documentclass[letterpaper,12pt]{article}

	\usepackage{threeparttable}
	\usepackage[format=hang,font=normalsize,labelfont=bf]{caption}
	\usepackage{amsmath}
	\usepackage{array}
	\usepackage{delarray}
	\usepackage{amssymb}
	\usepackage{amsthm}
	\usepackage{natbib}
	\usepackage{setspace}
	\usepackage{float,color}
	\usepackage[pdftex]{graphicx}
	\usepackage{hyperref}
	\usepackage{multirow}
	\usepackage{enumerate}
	\hypersetup{colorlinks,linkcolor=red,urlcolor=blue,citecolor=red}
	\theoremstyle{definition}
	\newtheorem{theorem}{Theorem}
	\newtheorem{acknowledgement}[theorem]{Acknowledgement}
	\newtheorem{algorithm}[theorem]{Algorithm}
	\newtheorem{axiom}[theorem]{Axiom}
	\newtheorem{case}[theorem]{Case}
	\newtheorem{claim}[theorem]{Claim}
	\newtheorem{conclusion}[theorem]{Conclusion}
	\newtheorem{condition}[theorem]{Condition}
	\newtheorem{conjecture}[theorem]{Conjecture}
	\newtheorem{corollary}[theorem]{Corollary}
	\newtheorem{criterion}[theorem]{Criterion}
	\newtheorem{definition}{Definition} % Number definitions on their own
	\newtheorem{derivation}{Derivation} % Number derivations on their own
	\newtheorem{example}[theorem]{Example}
	\newtheorem{exercise}[theorem]{Exercise}
	\newtheorem{lemma}[theorem]{Lemma}
	\newtheorem{notation}[theorem]{Notation}
	\newtheorem{problem}[theorem]{Problem}
	\newtheorem{proposition}{Proposition} % Number propositions on their own
	\newtheorem{remark}[theorem]{Remark}
	\newtheorem{solution}[theorem]{Solution}
	\newtheorem{summary}[theorem]{Summary}
	\numberwithin{equation}{section}
	\newcommand\ve{\varepsilon}
	\graphicspath{{./figures/}}
	\renewcommand\theenumi{\roman{enumi}}
	\DeclareMathOperator*{\Max}{Max}
	\bibliographystyle{aer}

\begin{document}



\begin{spacing}{1.5}

%section 1

\LARGE{Step-by-Step Model Buildup} \normalsize

\section{Simple S-period I-Country OLG Model}
	Consider a model with no complicated demographics.  Every period a unit measure of labor is born in each of $I$ countries and these workers live for exactly $S$ period.

	Each country produces the same single good which is mobile across country borders.

	Households of age $s$ in country $i$ in period $t$ solve the following maximization problem.
	\begin{equation}
		\max_{\{c_{i,s+j,t+j}\}_{j=0}^{S-s}} U_{ist} = \sum_{j=0}^{S-s} \beta^j R_{i,s+j,t+j} \frac{1}{1-\sigma} c_{i,s+j,t+j}^{1-\sigma} \nonumber
	\end{equation}
	\begin{equation}
		R_{i,s+j,t+j} \equiv \prod_{x=1}^j (1-\rho_{i,s+x,t+x}) \nonumber
	\end{equation}
	subject to the following budget constraint each period.
	\begin{equation} \label{Eq_HHbc}
		c_{ist} = w_{it} e_{st} + (1+r_{it}-\delta)a_{ist} - a_{i,s+1,t+1}
	\end{equation}
	with $a_{i1t} = a_{i,S+1,t} = 0$

	The solution to this problem yields the following intertemporal Euler equation.
	\begin{equation} \label{Eq_HHEuler1}
		c_{ist}^{-\sigma} = \beta (1-\rho_{i,s+1,t+1}) c_{i,s+1,t+1}^{-\sigma}(1+r_{i,t+1}-\delta)
	\end{equation}

	The representative firm in each country maximizes profits subject to a Cobb-Douglas production function.
	\begin{equation}
		\max_{n_{it},k_{it}} \Pi_{it} = k_{it}^\alpha \left( A_{i} n_{it} \right)^{1-\alpha} - w_{it}n_{it} - r_{it}k_{it} \nonumber
	\end{equation}

	This yields the following factor price equations.
	\begin{align}
		y_{it} & = k_{it}^\alpha \left( A_{i} n_{it} \right)^{1-\alpha} \\
		r_{it} & = \alpha \frac{y_{it}}{k_{it}} \\
		w_{it} & = (1-\alpha) \frac{y_{it}}{n_{it}}
	\end{align}

	Labor and capital market clearing conditions in each country give the following.
	\begin{align}
		k_{it} & = \sum_{s=1}^S a_{ist} - k_{it}^f\\
		n_{it} & = \sum_{s=1}^S e_{is}
	\end{align}
	where $k_{it}^f$ denotes domestically-owned capital located in foreign countries.

	Capital is allocated across countries so that the rate of return is equalized.
	\begin{equation} \label{Eq_requal}
		r_{it} = r_t
	\end{equation}

	And the net sum of all foreign-located capital across countries must be zero.
	\begin{equation}
		\sum_{i=1}^I k^f_{it} = 0
	\end{equation}

	Given a set of state variables today $X_t = \{a_{ist},k^f{it}\} \forall i,s$ we can calculate the following.
	\begin{align}
		k_{it} & = \sum_{s=1}^S a_{ist} - k_{it}^f; \forall i \label{Eq_kdef}\\
		n_{it} & = \sum_{s=1}^S e_{is}; \forall i \\
		y_{it} & = k_{it}^\alpha \left( A_{i} n_{it} \right)^{1-\alpha} ; \forall i \\
		r_{it} & = \alpha \frac{y_{it}}{k_{it}}; \forall i \label{Eq_rdef}\\
		w_{it} & = (1-\alpha) \frac{y_{it}}{n_{it}}; \forall i \label{Eq_wdef}\\		
    	c_{ist} & = w_{it} e_{st} + (1+r_{1t}-\delta)a_{ist} - a_{i,s+1,t+1} ; \forall i,s \label{Eq_cdef}
	\end{align}

	The $IS$ values of $X_t$ in every period must satisfy the following equations $IS$.
	\begin{align}
		& c_{ist}^{-\sigma} - \beta (1-\rho_{i,s+1,t+1}) c_{i,s+1,t+1}^{-\sigma}(1+r_{1,t+1}-\delta) = 0; \forall i,s \label{Eq_Euler2}\\ 
		& r_{it} - r_{1t} = 0; \forall i>1 \\
		& \sum_{i=1}^I k^f_{it} = 0 \label{Eq_Itnl}
	\end{align}

	To find the steady state we impose $a_{ist} = \bar a_{is}$ and $k^f_{it}=\bar k^f_i$ for all $t$ and using equations \eqref{Eq_kdef} - \eqref{Eq_cdef} search over these values to find the ones that set the values of equations \eqref{Eq_Euler2} - \eqref{Eq_Itnl} to zero.  This involves using fsolve.

	To find the transition path we make an initial guess of a history of $\{r^0_t\}$ and $\{w^0_{it}\}$ values for $t=1$ to $T$ with the values of $\bar r$ and $\bar w_i$ for $t>T$.  We also have  known initial value for $a_{is1}$ and $k^f_{i1}$. With this information we search over the value of $c_{is1}$ for each household to find the value that sets $a_{iS,S-s}$ (their final savings) to zero when we chain equations \eqref{Eq_Euler2} and \eqref{Eq_cdef}.  That is, we solve for each households optimal time path of consumption and savings given the assumed history of factor prices.  We can then use equations \eqref{Eq_kdef} through \eqref{Eq_wdef} to find histories $\{r^{new}_t\}$ and $\{w^{new}_{it}\}$.  If these are not sufficiently different from the previous guess, we are done and have the transition path.  If they are different we use a new guess at the histories give by the equations below which are a convex combination of the old guess and the implied new histories.

	\begin{align}
		r^{j+1}_t & = \chi r^{j}_t + (1-\chi) r^{new}_t; \forall t \le T\\
		w^{j+1}_t & = \chi w^{j}_t + (1-\chi) w^{new}_t; \forall t \le T 
	\end{align}


\newpage
\section{Add Demographics and Growth}
	Denote the population of age $s$ people in country $i$ in period $t$ as $N_{ist}$.  Denote the fraction of children born to people of age $s$ in country $i$ in period $t$ as $f_{ist}$ and the immigration rate as $m_{ist}$.  The mortality hazard is denoted $\rho_{ist}$.  We assume that $\rho_{ist}=0$ if $s<68$ and $\rho_{iSt}=1$.  We also assume that $f_{ist} = 0$ for $s<23$ and $s>45$.

	The population dynamics are given by:
	\begin{align}
		N_{i,1,t+1} & = \sum_{s=1}^S N_{ist} f_{ist} \label{eq_2pop1}\\
		N_{i,s+1,t+1} & = N_{ist} (1+m_{ist}-\rho_{ist}); 1<s\le S \label{eq_2pop2}
	\end{align}

	We define the total world population as:
	\begin{equation}
		N_t = \sum_{i=1}^I \sum_{s=1}^S N_{ist}
	\end{equation}

	The populations are, strictly speaking, state variables, but their steady state can be found independent of the other variables.  For the model to be stationarizable, it must be that in the long run, by period $T_1$, that the fertility, immigration, and mortality rates are the same for all countries.
	\begin{align}
		f_{ist} & = \bar f_s; t \ge T_1 \\
		m_{ist} & = \bar m_s; t \ge T_1 \\
		\rho_{ist} & = \bar \rho_s; t \ge T_1
	\end{align}

	Inheritances are partially intended bequests and are the assets of agents that die at the end of period $t$ to the survivors in that period.  Let $BQ_{it}$ denote total bequests in period $t$ for country $i$ and $bq_{ist}$ denote the bequest received by a person $s$ years old in that same country and time period.
	\begin{align}
		BQ_{it} & = \sum_s a_{ist} \rho_{ist} N_{ist} \\
		& = \sum_s bq_{ist} (1-\rho_{ist}) N_{ist}
	\end{align}

	We specify a bequest distribution rule that tells what proportion of available bequest funds goes to each household within a country.  One possible simple rule would be to divide the funds up equally over all survivors between the ages of 23 and 67.  This rule would be:
	\begin{align}
		bq_{it} = \frac{BQ_{it}}{\sum_{s=23}^{67} (1-\rho_{ist}) N_{ist}} \nonumber
	\end{align}
	Note that for ages 23 through 67 we have $\rho_{ist} = 0$ and this reduces to:
	\begin{align}
		bq_{it} = \frac{BQ_{it}}{\sum_{s=23}^{67} N_{ist}} \nonumber
	\end{align}

	More generally we could specify a share of total bequests going to each age within country as $\phi_{is}$ giving:
	\begin{align}
		bq_{ist} = \frac{\phi_{is} BQ_{it}}{(1-\rho_{ist})N_{ist}} \nonumber
	\end{align}

	While relative populations stabilize in the steady state, the overall population may be growing or shrinking.  Hence, all aggregate variables will need to be stationarized by dividing by the total population of a country.  To help with this, we define the growth rate of the world population as $g^N_t = \tfrac{N_{it}}{N_{t-1}}-1$.

	We also allow for technical progress by having the endowment of labor per household rise by a constant amount each period.  We denote this endowment as $\bar \ell_t$ and denote its growth rate as $g^A$.

	The aggregate labor for a country is now given by $n_{it} = \sum_{s=1}^S N_{ist} e_{is} \bar \ell_t$.  Output, $y_t$, is defined as before. 

	Aggregate variables will grow at the rate $g^A+g^N_t$ and per capita variables will grow at rate $g^A$.  The stationarized versions of our behavioral equations are given below, where a carat denotes the stationarized variable.  Note that $\hat N_{ist}$ is interpretable as the fraction of the world population in country $i$ of age $s$ at time $t$ so that $\sum_{i=1}^I \sum_{s=1}^S \hat N_{ist} = 1$.  Note that both $k_{it}$ and $n_{it}$ are growing at rate $g^A+g^N_t$, so $r_{it}$ and $w_{it}$ are stationary.

	\begin{align}
		g^N_t & = \sum_{i=1}^I \sum_{s=1}^S \hat N_{ist} (f_{ist}+m_{ist}-\rho_{ist}) ; \forall i\\
		\hat N_{i,1,t+1} & = e^{-g^N_t}\sum_{s=23}^{45} \hat N_{ist} f_{ist} ; \forall i\\
		\hat N_{i,s+1,t+1} & = e^{-g^N_t}\hat N_{ist} (1+m_{ist}-\rho_{ist}); \forall i, 1<s\le S \\
		\hat k_{it} & = \sum_{s=1}^S \hat a_{ist} \hat N_{ist} - \hat k_{it}^f; \forall i \\
		\hat n_{it} & = \sum_{s=1}^S e_{is} \hat N_{ist}; \forall i \\
		\hat y_{it} & = \hat k_{it}^\alpha \left( A_{i} \hat n_{it} \right)^{1-\alpha} ; \forall i
	\end{align}
	\begin{align}
		r_{it} & = \alpha \frac{\hat y_{it}}{\hat k_{it}}; \forall i \\
		w_{it} & = (1-\alpha) \frac{\hat y_{it}}{\hat n_{it}}; \forall i \\
		\hat bq_{it} & = \frac{\sum_{s=67}^S \hat a_{ist} \rho_{ist} \hat N_{ist}}{\sum_{s=23}^{67} \hat N_{ist}} ; \forall i,s \\
	    \hat c_{ist} & = w_{it} e_{st} + (1+r_{1t}-\delta)\hat a_{ist} + \hat{bq}_{ist} - \hat a_{i,s+1,t+1}e^{g^A} ; \forall i,s \\
		& \hat c_{ist}^{-\sigma} - \beta (1-\rho_{i,s+1,t+1}) \left(\hat c_{i,s+1,t+1} e^{g^A}\right)^{-\sigma}(1+r_{1,t+1}-\delta) = 0; \forall i,s \\ 
		& r_{it} - r_{1t} = 0; \forall i>1 \\
		& \sum_{i=1}^I \hat k^f_{it} = 0
	\end{align}

	Note that the first three equations of the above system can be solved for steady state values independent of the rest of the system as long as the steady state values of the fertility, immigration, and mortality rates are known.

	Once we have these we can find the steady state values for the rest of the system as we did above.

	Also note that for the transition path we can find the time paths for the $\hat N$ variables independent of the time-path iteration used to find the other variables.


\newpage
\section{Add a Leisure Decision}
	Assume the household chooses some fraction of its available time to consume as leisure and supplies the rest as labor.  Denote is leisure consumption as $\ell_{ist}$.  The household's problem is now given by:
	\begin{equation}
		\begin{split}
		& \max_{\{c_{i,s+j,t+j},\ell_{i,s+j,t+j}\}_{j=0}^{S-s}} U_{ist} = \\
		& \sum_{j=0}^{S-s} \beta^j R_{i,s+j,t+j} \frac{1}{1-\sigma} \left( {c_{i,s+j,t+j}}^{1-1/\rho} + \chi {\ell_{i,s+j,t+j}}^{1-1/\rho}\right)^{\tfrac{{1-\sigma}}{1-1/\rho}}  \nonumber
		\end{split}
	\end{equation}
	subject to the following budget constraint each period.
	\begin{equation} \label{eq_3bc}
		c_{ist} = w_{it} e_{st} (\bar \ell_t -\ell_{ist}) + (1+r_{it}-\delta)a_{ist} + bq_{ist} - a_{i,s+1,t+1}
	\end{equation}
	with $a_{i1t} = a_{i,S+1,t} = 0$.

	We model technical progress by assuming that the time endowment per household $\bar \ell_t$ is growing at rate $g^A$ each period.

	The first-order conditions are:
	\begin{align}
		& \beta^j R_{i,s+j,t+j} \left( {c_{i,s+j,t+j}}^{1-1/\rho} + \chi {\ell_{i,s+j,t+j}}^{1-1/\rho}\right)^{\tfrac{{1-\sigma}}{1-1/\rho}-1} {c_{i,s+j,t+j}}^{-1/\rho}  \nonumber \\ = &  - \lambda_{i,s+j,t+j}  \label{eq_3foc1} \\
		& \beta^j R_{i,s+j,t+j} \left( {c_{i,s+j,t+j}}^{1-1/\rho} + \chi {\ell_{i,s+j,t+j}}^{1-1/\rho}\right)^{\tfrac{{1-\sigma}}{1-1/\rho}-1} \chi {\ell_{i,s+j,t+j}}^{-1/\rho} \nonumber \\ = & - \lambda_{i,s+j,t+j} w_{i,t+j} e_{s+j,t+j} \label{eq_3foc2} \\
        & (1+r_{i,t+j}-\delta) \lambda_{i,s+j,t+j} = \lambda_{i,s+j-1,t+j-1} \label{eq_3foc3}
	\end{align}	
	along with \eqref{eq_3bc}.

	Take the ratio of \eqref{eq_3foc1} and \eqref{eq_3foc2} and rearrange.
	\begin{align}
		\frac{{c_{i,s+j,t+j}}^{-1/\rho}} {\chi {\ell_{i,s+j,t+j}}^{-1/\rho}} \nonumber & = \frac{1} {w_{i,t+j} e_{s+j,t+j}} \nonumber \\
		{c_{i,s+j,t+j}}^{-1/\rho} w_{i,t+j} e_{s+j,t+j} & = \chi {\ell_{i,s+j,t+j}}^{-1/\rho} \nonumber \\
		\ell_{i,s+j,t+j} & = \left(\frac{\chi} {w_{i,t+j} e_{s+j,t+j}}\right)^{\rho} c_{i,s+j,t+j} \label{eq_3elldef}
	\end{align}	

	Substituting \eqref{eq_3elldef} into \eqref{eq_3foc1} gives:
	\begin{align}
	    & \lambda_{i,s+j,t+j} = \nonumber \\
		& - \beta^j R_{i,s+j,t+j} \left( {c_{i,s+j,t+j}}^{\frac{\rho-1}{\rho}} + \chi \left[\left(\frac{\chi} {w_{i,t+j} e_{s+j,t+j}}\right)^{\rho} c_{i,s+j,t+j}\right]^{\frac{\rho-1}{\rho}}\right)^{\frac{1-\rho \sigma}{\rho-1}} {c_{i,s+j,t+j}}^{-1/\rho} \nonumber \\
		& - \beta^j R_{i,s+j,t+j} \left( {c_{i,s+j,t+j}}^{\frac{\rho-1}{\rho}} \left[1 + \chi \left(\frac{\chi} {w_{i,t+j} e_{s+j,t+j}}\right)^{\rho-1} \right]\right)^{\frac{1-\rho \sigma}{\rho-1}} {c_{i,s+j,t+j}}^{-1/\rho} \nonumber \\
		& - \beta^j R_{i,s+j,t+j} \left[1 + \chi \left(\frac{\chi} {w_{i,t+j} e_{s+j,t+j}}\right)^{\rho-1} \right]^{\frac{1-\rho \sigma}{\rho-1}} {c_{i,s+j,t+j}}^{-\sigma} \label{eq_3temp1}
	\end{align}

	Define $\Psi_{i,s+j,t+j}$.
	\begin{align}
        \Psi_{i,s+j,t+j} & \equiv \left[1 + \chi \left(\frac{\chi} {w_{i,t+j} e_{s+j,t+j}}\right)^{\rho-1} \right]^{\frac{1-\rho \sigma}{\rho-1}} \label{eq_3Psidef}
	\end{align}	

	Now substitute \eqref{eq_3temp1} and \eqref{eq_3Psidef} into \eqref{eq_3foc3}.
	\begin{align}
        & (1+r_{i,t+j}-\delta) \beta^j R_{i,s+j,t+j} \Psi_{i,s+j,t+j} {c_{i,s+j,t+j}}^{-\sigma} = \beta^{j-1} R_{i,s+j-1,t+j-1} \Psi_{i,s+j-1,t+j-1} {c_{i,s+j-1,t+j-1}}^{-\sigma} \nonumber \\
        & \Psi_{i,s+j-1,t+j-1} {c_{i,s+j-1,t+j-1}}^{-\sigma} = \beta (1-\rho_{i,s+j,t+j}) \Psi_{i,s+j,t+j} {c_{i,s+j,t+j}}^{-\sigma} (1+r_{i,t+j}-\delta) \label{eq_3Euler}
	\end{align}	

	Substituting \eqref{eq_3elldef} into \eqref{eq_3bc}:
	\begin{align}
		& c_{ist} = w_{it} e_{st} \bar \ell_t - w_{it} e_{st} \left(\frac{\chi} {w_{it} e_{st}}\right)^{\rho} c_{ist} + (1+r_{it}-\delta)a_{ist} + bq_{ist} - a_{i,s+1,t+1} \nonumber \\
		& c_{ist} \left[ 1 + w_{it} e_{st} \left(\frac{\chi} {w_{it} e_{st}}\right)^{\rho} \right] = w_{it} e_{st} \bar \ell_t + (1+r_{it}-\delta)a_{ist} + bq_{ist} - a_{i,s+1,t+1} \nonumber \\
		& c_{ist} = \frac{w_{it} e_{st} \bar \ell_t + (1+r_{it}-\delta)a_{ist} + bq_{ist} - a_{i,s+1,t+1}} {1 + w_{it} e_{st} \left(\frac{\chi} {w_{it} e_{st}}\right)^{\rho}} \label{eq_3cdef}
	\end{align}

	If we stationarize \eqref{eq_3elldef}, \eqref{eq_3Psidef} and \eqref{eq_3cdef}, we can add them to the list of other behavioral equations from previous sections above to get the following.

	\begin{align}
		g^N_t & = \sum_{i=1}^I \sum_{s=1}^S \hat N_{ist} (f_{ist}+m_{ist}-\rho_{ist}) ; \forall i \label{eq_3gNdef}\\
		\hat N_{i,1,t+1} & = e^{-g^N_t}\sum_{s=23}^{45} \hat N_{ist} f_{ist} ; \forall i\\
		\hat N_{i,s+1,t+1} & = e^{-g^N_t}\hat N_{ist} (1+m_{ist}-\rho_{ist}); \forall i, 1<s\le S \label{eq_3pop2} \\
		\hat k_{it} & = \sum_{s=1}^S \hat a_{ist} \hat N_{ist} - \hat k_{it}^f; \forall i \label{eq_3kdef}\\
		\hat n_{it} & = \sum_{s=1}^S e_{is} (\bar \ell - \hat \ell_{ist}) \hat N_{ist}; \forall i \label{eq_3cond2} \\
		\hat y_{it} & = \hat k_{it}^\alpha \left( A_{i} \hat n_{it} \right)^{1-\alpha} ; \forall i \label{eq_3ydef} \\
		r_{it} & = \alpha \frac{\hat y_{it}}{\hat k_{it}}; \forall i \label{eq_3rdef} \\
		w_{it} & = (1-\alpha) \frac{\hat y_{it}}{\hat n_{it}}; \forall i \label{eq_3wdef}
	\end{align}
	\begin{align}
		\hat bq_{it} & = \frac{\sum_{s=67}^S \hat a_{ist} \rho_{ist} \hat N_{ist}}{\sum_{s=23}^{67} \hat N_{ist}} ; \forall i,s \label{eq_3bqdef} \\
    	\hat c_{ist} & = \frac{w_{it} e_{st} + (1+r_{it}-\delta)\hat a_{ist} + {\hat bq}_{ist} - \hat a_{i,s+1,t+1}e^{g^A}} {1 + w_{it} e_{st} \left(\frac{\chi} {w_{it} e_{st}}\right)^{\rho}}; \forall i,s \label{eq_3cdef2}\\
		\hat \ell_{ist} & = \hat c_{ist} \left(\frac{\chi}{w_{it}e_{st}}\right)^{\frac{1-\rho}{\rho}} ; \forall i,s \label{eq3_elldef}\\
		\Psi_{ist} & = \left[1 + \chi \left(\frac{\chi} {w_{it} e_{st}}\right)^{\rho-1} \right]^{\frac{1-\rho \sigma}{\rho-1}}; \forall i,s \label{eq_3Psidef2} \\
		\Psi_{ist} \hat c_{ist}^{-\sigma} & = \beta (1-\rho_{i,s+1,t+1}) \Psi_{i,s+1,t+1} \left(\hat c_{ist}e^{g^A}\right)^{-\sigma}(1+r_{1,t+1}-\delta); \forall i,s \label{eq_3Euler2} \\
		& r_{it} - r_{1t} = 0; \forall i>1 \label{eq_3requal}\\
		& \sum_{i=1}^I \hat k^f_{it} = 0 \label{eq_3cond3}
	\end{align}

	To find the transition path we use the following algorithm.

	First, use equations \eqref{eq_3gNdef} through \eqref{eq_3pop2} to get the time path for $\{N_{ist}\}$ for $t=1$ to $T$.

	Then declare the values of the initial state $\{a_{ist}$ for $t=1$ to $T$.

	Next, make an initial guess of a history of $\{r^0_t\}$ and $\{bq^0_{it}\}$ values for $t=1$ to $T$ with the values of $\bar r$ and $\bar {bq}_i$ for $t>T$.

	We can rewrite equations \eqref{eq_3ydef} - \eqref{eq_3rdef} as follows.
	\begin{align}
		w_{it} & = (1-\alpha) A_i^{1-\alpha} k_{it}^\alpha n_{it}^{-\alpha} \nonumber \\
		r_{t} & = \alpha k_{it}^{\alpha-1} (A_i n_{it})^{1-\alpha} \nonumber
	\end{align}

	Solving for $k_{it}$ gives:
	\begin{align}
		k_{it} & = \left(\frac{w_{it}}{(1-\alpha)} \right)^{\frac{1}{\alpha}}A_i^{\frac{\alpha-1}{\alpha}} n_{it} \nonumber \\
		k_{it} & = \left(\frac{\alpha}{r_t} \right)^{\frac{1}{1-\alpha}}A_i n_{it} \nonumber
	\end{align}

	This can be solved for $w_{it}$.
	\begin{equation}
		w_{it} = \left(\frac{\alpha}{r_t} \right)^{\frac{\alpha}{1-\alpha}} (1-\alpha) A_i \label{eq_3wfunc}
	\end{equation}

	With this information search over the value of $c_{is1}$ for each household to find the value that sets $a_{iS,S-s}$ (their final savings) to zero when we chain equations \eqref{eq_3Psidef2}, \eqref{eq_3Euler2} and \eqref{eq_3cdef2}.  That is, we solve for each households optimal time path of consumption and savings given the assumed history of factor prices.  This step requires the use of \texttt{fsolve}.  Note that it may be more convenient to write \eqref{eq_3cdef} as follows.
	\begin{equation}
		\hat a_{i,s+1,t+1} = \frac{\hat c_{ist} \left[ 1 + w_{it} e_{st} \left(\frac{\chi} {w_{it} e_{st}}\right)^{\rho}B \right] - w_{it} e_{st} - (1+r_{it}-\delta)\hat a_{ist} - {\hat bq}_{ist}}{e^{g^A}}
	\end{equation}

	We can then use equations \eqref{eq3_elldef} and \eqref{eq_3cond2} to get individual labor supply and total labor input.

	We then define the total domestically-owned capital stock.
	\begin{equation}
		\hat k^d_{it} = \sum_i \hat a_{ist} \hat N_{ist} \label{eq_3kddef}
	\end{equation}

	Using \eqref{eq_3kdef} and \eqref{eq_3rdef} gives $r_{it} = \alpha A_i(\hat k^d_{it} + \hat k^d_{it})^{\alpha-1} \hat n_{it}^{1-\alpha}$.  Solving this for $\hat k^f_{it}$ noting \eqref{eq_3requal} gives:

	\begin{equation}
        \hat k^f_{it} = \left(\frac{\alpha A_t}{r_t}\right)^{\frac{1}{1-\alpha}} \hat n_{it} - \hat k^d_{it}
	\end{equation}

	We then use \eqref{eq_3cond3} and solve for $k^f_{1t}$ as the negative of the sum of the $k^f$'s from all the other countries.

	\begin{equation}
		\hat k^f_{1t} = -\sum_{i=2}^I \hat k^f_{it}
	\end{equation}

	Finally, we use equations \eqref{eq_3rdef} for country 1 and \eqref{eq_3wdef} for all countries to generate updated values of $\{r_t\}$ and $\{w_{it}\}$.  We then use the a convex combination of the original guesses and these new values as guesses for the next round of the iteration.

	As an alternative, we can use \texttt{fsolve} to find the whole histories of $\{r_t\}$ and $\{bq_{it}\}$. that satisfy equations \eqref{eq_3cond2} and \eqref{eq_3bq2} for all time periods.

	\begin{equation}
		bq_{it} - \frac{\sum_{s=67}^S \hat a_{ist} \rho_{ist} \hat N_{ist}} {\sum_{s=23}^{67} \hat N_{ist}} = 0 \label{eq_3bq2}
	\end{equation}

	With this approach we can define a function that chains equations \eqref{eq_3Psidef2}, \eqref{eq_3Euler2} and \eqref{eq_3cdef2} to generate final assets as a function of initial consumption.  We can write this as \texttt{afinal = g(cinitial,S,Omega)}, where \texttt{S} denotes the household's age, and \texttt{Omega} denotes the history of wages, interest rates and bequests over the household's lifetime.

	For households alive in period one we can stack the initial consumptions into an $S\times 1$ vector denoted \texttt{Calive} and define the vector function \texttt{falive} as the following.
	\begin{equation}
		\texttt{falive(Calive,Omega)} = 
		\begin{bmatrix}
		\texttt{g(c1initial,1,Omega)} \\
		\texttt{g(c2initial,2,Omega)} \\
		\vdots \\
		\texttt{g(cSinitial,S,Omega)} \\
		\end{bmatrix} \nonumber
	\end{equation}

	For households that will be born in the future we can stack all their age 1 consumptions into a $(T-1)\times 1$ vector denoted \texttt{Cfuture} and define the vector function \texttt{ffuture} as the following.
	\begin{equation}
		\texttt{ffuture(Cfuture,BigOmega)} = 
		\begin{bmatrix}
		\texttt{g(c1per2,S,BigOmega(2:S+1))} \\
		\texttt{g(c2per3,S,BigOmega(3:S+2))} \\
		\vdots \\
		\texttt{g(cSperT,S,BigOmega(T-S+1,T))} \\
		\end{bmatrix} \nonumber
	\end{equation}
	where \texttt{BigOmega} is the history of ages, interest rates and bequests from period 2 to $T$.

	We can use \texttt{fsolve} on these two functions separately to find the consumption times paths and asset holdings within the larger \texttt{fsolve}

	Solving for the steady state is accomplished in a similar fashion only using steady state values.

	Note that in the code we use the following methodology to implement equations \eqref{eq_3gNdef} - \eqref{eq_3pop2}.

	First, use the current distribution the population, $\{\hat N_{ist}\} \forall i, s$ and calculate tomorrow's population using the non-stationary equations \eqref{eq_2pop1} and \eqref{eq_2pop2} to generate next period's population, $\{N_{i,s,t+1}\} \forall i, s$.  Note that the current values will sum to one, but next period's will not.

	Calculate the growth of the population using $g^N_t = \sum_s \sum_i N_{i,s,t+1} - 1$.

	Then let $\hat N_{i,s,t+1} = N_{i,s,t+1} e^{-g^N_t}$.


\newpage
\section{Add Children}
	Denote the number of children of age $r$ in household of age $s$ in country $i$ in period $t$ as $KID_{irst}$.  We assume that mortality hazard rates are zero up until age 68 and that fertility rates are non zero only for ages 23 through 45.  This means that we avoid the situation where a child lives, but the parents die, and vice versa.

	The evolution of theses numbers is given by:
	\begin{align}
		KID_{i,r+1,s+1,t+1} = \left\{ \begin{matrix} f_{ist} & r=1 \\
		KID_{irst} & 1<r<21\end{matrix} \right. \nonumber
	\end{align}

	Iterative substitution gives $KID_{i,r+1,s+1,t+1} = f_{i,s-r,t-r}$.  If we then define the number of children of all ages to a household of age $s$ as $KID_{ist}$ we have the following formula.

	\begin{align}
		KID_{i,s+1,t+1} = \sum_{r=1}^{20} f_{i,s-r,t-r}
	\end{align}

	Since this is a per household number of children it is already stationary and does not need to be turned into a ``hat'' variable.

	The household's problem is now given by:
	\begin{equation}
		\begin{split}
		& \max_{\{c_{i,s+j,t+j},\ell_{i,s+j,t+j},c^K{i,s+j,t+j},a_{i,s+j,t+j}\}_{j=0}^{S-s}} U_{ist} = \\
		& \sum_{j=0}^{S-s} \beta^j R_{i,s+j,t+j} \frac{1}{1-\sigma} \left[ \left( {c_{i,s+j,t+j}}^{1-1/\rho} + \chi {\ell_{i,s+j,t+j}}^{1-1/\rho}\right)^{\tfrac{{1-\sigma}}{1-1/\rho}} + KID_{i,s+j,t+j}{c^K_{i,s+j,t+j}}^{1-\sigma}\right] \nonumber
		\end{split}
	\end{equation}
	subject to the following budget constraint each period.
	\begin{equation} \label{eq_4bc}
		c_{ist} + KID_{ist}c^K_{ist} = w_{it} e_{st} (\bar \ell_t -\ell_{ist}) + (1+r_{it}-\delta)a_{ist} + bq_{ist} - a_{i,s+1,t+1}
	\end{equation}
	with $a_{i1t} = a_{i,S+1,t} = 0$.  $\ell$ denotes leisure consumption and $c^K$ denotes consumption by children.

	The first-order conditions are:
	\begin{align}
		& \beta^j R_{i,s+j,t+j} \left( {c_{i,s+j,t+j}}^{1-1/\rho} + \chi {\ell_{i,s+j,t+j}}^{1-1/\rho}\right)^{\tfrac{{1-\sigma}}{1-1/\rho}-1} {c_{i,s+j,t+j}}^{-1/\rho}  \nonumber \\ = &  - \lambda_{i,s+j,t+j}  \label{eq_4foc1} \\
		& \beta^j R_{i,s+j,t+j} \left( {c_{i,s+j,t+j}}^{1-1/\rho} + \chi {\ell_{i,s+j,t+j}}^{1-1/\rho}\right)^{\tfrac{{1-\sigma}}{1-1/\rho}-1} \chi {\ell_{i,s+j,t+j}}^{-1/\rho} \nonumber \\ = & - \lambda_{i,s+j,t+j} w_{i,t+j} e_{s+j,t+j} \label{eq_4foc2} \\
		& \beta^j R_{i,s+j,t+j} KID_{i,s+j,t+j}{c^K_{i,s+j,t+j}}^{-\sigma} = - \lambda_{i,s+j,t+j} KID_{i,s+j,t+j} \label{eq_4foc3} \\
               & (1+r_{i,t+j}-\delta) \lambda_{i,s+j,t+j} = \lambda_{i,s+j-1,t+j-1} \label{eq_4foc4}
	\end{align}	
	along with \eqref{eq_4bc}.

	Solve the \eqref{eq_4foc3} for the LaGrange multiplier.
	\begin{equation}\label{eq_4lamdef}
	       \lambda_{i,s+j,t+j} = -\beta^j R_{i,s+j,t+j} {c^K_{i,s+j,t+j}}^{-\sigma}
	\end{equation}

	Then substitute this into \eqref{eq_4foc4} to get an intertemporal Euler equation.
	\begin{equation}
	       {c^K_{i,s+j-1,t+j-1}}^{-\sigma} = \beta (1-\rho_{i,s+j,t+j}) (1+r_{i,t+j}-\delta) {c^K_{i,s+j,t+j}}^{-\sigma}
	\end{equation}

	Next, take the ratio of \eqref{eq_4foc1} and \eqref{eq_4foc2} and substitute in \eqref{eq_4lamdef}.

	\begin{align}
		& \frac{{c_{i,s+j,t+j}}^{\frac{1}{\rho}}} {\chi {\ell_{i,s+j,t+j}}^{\frac{1}{\rho}}} = \frac{1}{w_{i,t+j} e_{s+j,t+j}} \nonumber \\
		& \ell_{i,s+j,t+j} = c_{i,s+j,t+j} \left(\frac{\chi}{w_{i,t+j} e_{s+j,t+j}}\right)^\rho \label{eq_4elldef}
 	\end{align}

	Substitute \eqref{eq_4lamdef} and \eqref{eq_4elldef} into \eqref{eq_4foc1}.
	\begin{align}
		& \beta^j R_{i,s+j,t+j}\left\{ {c_{i,s+j,t+j}}^{1-1/\rho} + \chi \left[c_{i,s+j,t+j} \left(\frac{\chi}{w_{i,t+j} e_{s+j,t+j}}\right)^\rho\right]^{1-1/\rho}\right\}^{\tfrac{{1-\sigma}}{1-1/\rho}-1}  {c_{i,s+j,t+j}}^{-1/\rho}  \nonumber \\ = &  \beta^j R_{i,s+j,t+j} {c^K_{i,s+j,t+j}}^{-\sigma} \nonumber \\
		& \left\{ {c_{i,s+j,t+j}}^{1-1/\rho} \left[1 + \chi \left(\frac{\chi}{w_{i,t+j} e_{s+j,t+j}}\right)^{\rho-1}\right]\right\}^{\tfrac{1-\rho \sigma}{\rho-1}}  {c_{i,s+j,t+j}}^{-1/\rho}  \nonumber \\ = &   {c^K_{i,s+j,t+j}}^{-\sigma} \nonumber \\
		& \left[1 + \chi \left(\frac{\chi}{w_{i,t+j} e_{s+j,t+j}}\right)^{\rho-1}\right]^{\tfrac{1-\rho \sigma}{\rho-1}}  {c_{i,s+j,t+j}}^{\left[(1-1/\rho) \tfrac{1-\rho\sigma}{\rho-1}-1/\rho\right]}  \nonumber \\ = & {c^K_{i,s+j,t+j}}^{-\sigma} \nonumber \\
		& \left[1 + \chi \left(\frac{\chi}{w_{i,t+j} e_{s+j,t+j}}\right)^{\rho-1}\right]^{\tfrac{1-\rho \sigma}{\rho-1}}  {c_{i,s+j,t+j}}^{-\sigma} =  {c^K_{i,s+j,t+j}}^{-\sigma} \nonumber \\
		& c^K_{i,s+j,t+j} = c_{i,s+j,t+j} \left\{ \left[1 + \chi \left(\frac{\chi}{w_{i,t+j} e_{s+j,t+j}}\right)^{\rho-1}\right]^{\tfrac{1-\rho \sigma}{\rho-1}} \right\}^{-\tfrac{1}{\sigma}} \nonumber
	\end{align}

	We rewrite this, more conveniently, as:
	\begin{align}
       & c^K_{i,s+j,t+j} = c_{i,s+j,t+j} \Gamma_{i,t+j} \label{eq_4cKdef} \\
       & \Gamma_{i,t+j} \equiv \left\{ \left[1 + \chi \left(\frac{\chi}{w_{i,t+j} e_{s+j,t+j}}\right)^{\rho-1}\right]^{\tfrac{1-\rho \sigma}{\rho-1}}  \right\}^{-\tfrac{1}{\sigma}} \label{eq_4Gamdef}
	\end{align}

	Substituting \eqref{eq_4elldef}, \eqref{eq_4cKdef} and \eqref{eq_4Gamdef}, into the budget constraint, \eqref{eq_4bc},  gives:

	\begin{align}
		\begin{split}
		c_{ist} + KID_{ist}\Gamma_{it} c_{ist} + \left(\frac{\chi}{w_{it}e_{st}}\right)^\rho c_{ist} & = w_{it} e_{st} \bar \ell_t + (1+r_{it}-\delta)a_{ist} - a_{i,s+1,t+1} \\
		c_{ist} \left[ 1 + KID_{ist}\Gamma_{it} + \left(\frac{\chi}{w_{it}e_{st}}\right)^\rho \right] & = w_{it} e_{st} \bar \ell_t + (1+r_{it}-\delta)a_{ist} - a_{i,s+1,t+1} \\
		c_{ist} & = \frac{w_{it} e_{st} \bar \ell_t + (1+r_{it}-\delta)a_{ist} - a_{i,s+1,t+1}} {1 + KID_{ist}\Gamma_{it} + \left(\tfrac{\chi}{w_{it}e_{st}}\right)^\rho} \label{eq_4cdef}
        \end{split}
	\end{align}

	If we stationarize \eqref{eq_4elldef}, \eqref{eq_4cKdef}, \eqref{eq_4Gamdef} and \eqref{eq_4cdef}, we can add them to the list of other behavioral equations from previous sections above to get the following.

	\begin{align}
		g^N_t & = \sum_{i=1}^I \sum_{s=1}^S \hat N_{ist} (f_{ist}+m_{ist}-\rho_{ist}) ; \forall i \label{eq_4gNdef}\\
		\hat N_{i,1,t+1} & = e^{-g^N_t}\sum_{s=23}^{45} \hat N_{ist} f_{ist} ; \forall i\\
		\hat N_{i,s+1,t+1} & = e^{-g^N_t}\hat N_{ist} (1+m_{ist}-\rho_{ist}); \forall i, 1<s\le S \label{eq_4pop2} \\
		\hat k_{it} & = \sum_{s=1}^S \hat a_{ist} \hat N_{ist} - \hat k_{it}^f; \forall i \\
		\hat n_{it} & = \sum_{s=1}^S e_{is} (\bar \ell - \hat \ell_{ist}) \hat N_{ist}; \forall i \\
		\hat y_{it} & = \hat k_{it}^\alpha \left( A_{i} \hat n_{it} \right)^{1-\alpha} ; \forall i \\
		r_{it} & = \alpha \frac{\hat y_{it}}{\hat k_{it}}; \forall i \\
		w_{it} & = (1-\alpha) \frac{\hat y_{it}}{\hat n_{it}}; \forall i \\
		\hat bq_{it} & = \frac{\sum_{s=67}^S \hat a_{ist} \rho_{ist} \hat N_{ist}}{\sum_{s=23}^{67} \hat N_{ist}} ; \forall i,s \\
		\Gamma_{it} & = \left\{ \left[1 + \chi \left(\frac{\chi}{w_{it} e_{st}}\right)^{\rho-1}\right]^{\tfrac{1-\rho \sigma}{\rho-1}}  \right\}^{-\tfrac{1}{\sigma}}; \forall i,s \\
    	\hat c_{ist} & = \frac{w_{it} e_{st} \bar \ell + (1+r_{it}-\delta)\hat a_{ist} +\hat bq_{ist} - \hat a_{i,s+1,t+1} e^{g^A}} {1 + KID_{ist}\Gamma_{it} +w_{it}e_{st} \left(\tfrac{\chi}{w_{it}e_{st}}\right)^\rho}; \forall i,s \\
		\hat \ell_{ist} & = \hat c_{ist} \left(\frac{\chi}{w_{it}e_{st}}\right)^\rho ; \forall i,s \\
		\hat c^K_{ist} & = \hat c_{ist} \Gamma_{it}; \forall i,s
	\end{align}
	\begin{align}
		& \left({\hat c^K_{ist}}\right)^{-\sigma} - \beta (1-\rho_{i,s+1,t+1}) \left(\hat c^K_{i,s+1,t+1} e^{g^A}\right)^{-\sigma}(1+r_{1,t+1}-\delta) = 0; \forall i,s \\
		& r_{it} - r_{1t} = 0; \forall i>1 \\
		& \sum_{i=1}^I \hat k^f_{it} = 0
	\end{align}


\newpage
\section{Adding Different Types of Labor}
	Let us allow for workers to be divided into $J$ types in each country.  We mostly use $J=2$, but we will keep the notation more general than this.  We will index these types by $j$ so that $c_{ijst}$ denotes consumption by a type $j$ household in country $i$ that is $s$ periods old in period $t$.

	We will need to specify fertility, immigration and mortality rates over the $J$ types in each country.  However, one simplifying assumption we can use is that these are the same across all types, so that, for example, $f_{ijst} = f_{ist} \forall j$.

	We also need to specify an ability matrix that varies by type as well as age and country now; i.e. use $e_{ijs}$.

	Bequests can be distributed by type as well, so we need to specify a distribution rule that allows this.  In the Kotlikoff papers the rule used specifies that all funds are distributed within types, but may vary by age.
	\begin{align}
		BQ_{ijt} & = \sum_{s=67}^S a_{ijst} \rho_{ijst} N_{ijst} \\
		& = \sum_{s=23}^{67} bq_{ijst} (1-\rho_{ijst}) N_{ijst}
	\end{align}

	Child types do not matter for household consumption.  Since types index earnings abilities, children's consumption is determined by their parent's type, not their own.  This also simplifies the model.

	In effect, all we need to do to add labor types is add an extra dimension to household heterogeneity, allows for $J$ different wages in each country, and respecify the production function and first-order conditions as below.
	\begin{align}
		y_{it} & = k_{it}^\alpha \prod_{j=1}^J \left( A_{i} n_{ijt} \right)^{\alpha_j}; \alpha + \sum_{j=1}^J \alpha_j = 1 \\
		r_{it} & = \alpha \frac{y_{it}}{k_{it}} \\
<<<<<<< HEAD
		w_{ijt} & = \alpha_j \frac{y_{it}}{A_i n_{ijt}}
=======
		w_{ijt} & = \alpha_j \frac{y_{it}}{n_{ijt}}
>>>>>>> c91ab19a
	\end{align}

	Our behavioral equations become:
	\begin{align}
		g^N_t & = \sum_{i=1}^I \sum_{j=1}^J \sum_{s=1}^S \hat N_{ijst} (f_{ijst}+m_{ijst}-\rho_{ijst}) ; \forall i \label{eq_5demo1}\\
		\hat N_{i,j,1,t+1} & = e^{-g^N_t}\sum_{s=23}^{45} \hat N_{ijst} f_{ijst} ; \forall i,j \\
		\hat N_{i,j,s+1,t+1} & = e^{-g^N_t}\hat N_{ijst} (1+m_{ijst}-\rho_{ijst}); \forall i, 1<s\le S \\
		\hat{KID}_{i,j,s+1,t+1} & = \sum_{r=1}^{20} f_{i,j,s-r,t-r}; \forall i, 1<s\le S \label{eq_5demo4}\\
		\hat k_{it} & = \sum_{j=1}^J \sum_{s=1}^S \hat a_{ijst} \hat N_{ijst} - \hat k_{it}^f; \forall i \label{eq_5ksum}\\
		\hat n_{ijt} & = \sum_{s=1}^S e_{ijs} (\bar \ell - \hat \ell_{ijst} ) \hat N_{ijst}; \forall i,j \label{eq_5nsum}\\
		\hat y_{it} & = \hat k_{it}^\alpha \prod_{j=1}^J \left( A_{i} \hat n_{ijt} \right)^{\alpha_j}; \alpha + \sum_{j=1}^J \alpha_j = 1 ; \forall i \label{eq_5yfunc} \\
		r_{it} & = \alpha \frac{\hat y_{it}}{\hat k_{it}}; \forall i \label{eq_5rfunc}\\
<<<<<<< HEAD
		w_{ijt} & = \alpha_j \frac{\hat y_{it}}{A_i \hat n_{ijt}}; \forall i.j \label{eq_5wfunc}
=======
		w_{ijt} & = \alpha_j \frac{\hat y_{it}}{\hat n_{ijt}}; \forall i,j \label{eq_5wfunc}
>>>>>>> c91ab19a
	\end{align}
	\begin{align}
		\hat {bq}_{it} & = \frac{\sum_{s=67}^S \sum_j \hat a_{ijst} \rho_{ijst} \hat N_{ijst}}{\sum_{s=23}^{67} \hat N_{ijst}} ; \forall i,s \label{eq_5bqfunc}\\
		\Gamma_{ijt} & = \left\{ \left[1 + \chi \left(\frac{\chi}{w_{ijt} e_{jst}}\right)^{\rho-1}\right]^{\tfrac{1-\rho \sigma}{\rho-1}} \right\}^{-\tfrac{1}{\sigma}}; \forall i,j,s \label{eq_5HH1func}\\
    	\hat c_{ijst} & = \frac{w_{ijt} e_{jst} + (1+r_{it}-\delta)\hat a_{ijst} + \hat{bq}_{jist} - \hat a_{i,j,s+1,t+1} e^{g^A}} {1 + KID_{ist}\Gamma_{ijt} + \left(\tfrac{\chi}{w_{ijt}e_{jst}}\right)^\rho}; \forall i,j,s \\
		\hat \ell_{ijst} & = \hat c_{ijst} \left(\frac{\chi}{w_{ijt}e_{jst}}\right)^{\frac{1-\rho}{\rho}} ; \forall i,j,s \\
		\hat c^K_{ijst} & = \hat c_{ijst} \Gamma_{ijt}; \forall i,j,s \\
		& \left({\hat c^K_{ijst}}\right)^{-\sigma} - \beta (1-\rho_{i,j,s+1,+1}) \left(\hat c^K_{i,j,s+1,t+1} e^{g^A}\right)^{-\sigma}(1+r_{1,t+1}-\delta) = 0; \forall i,j,s \label{eq_5HH5func}\\
		& r_{it} - r_{1t} = 0; \forall i>1 \label{eq_5requal}\\
		& \sum_{i=1}^I \hat k^f_{it} = 0 \label{eq_5kfsum}
	\end{align}

	A solution technique is as follows:

	First note that given an initial state described by $\left\{ \hat N_{ijs0}, a_{ijs0} \right\}\; \forall i,j,s$, equations \eqref{eq_5demo1} - \eqref{eq_5demo4} give the entire history of the deomgraphics, $\left\{ g^N_t, \hat N_{ijst}, \hat{KID}_{ijst} \right\}\; \forall i,j,s,t$, separately from the rest of the economy.

	Next, make a guess for the history of capital stocks and labor inputs, $\left\{ \hat k_{it}, \hat k^f_{it}, \hat n_{ijt}, \hat{bq}_{it} \right\}\; \forall i,j,t$.

	Equations \eqref{eq_5yfunc} - \eqref{eq_5wfunc}, then give us $\left\{ \hat y_{it}, r_{it}, \hat n_{ijt} \right\}\; \forall i,j,t$

	Next, given the initial asset holdings (the $a$'s), we can use an ``inner'' fsolve along with equations \eqref{eq_5HH1func} - \eqref{eq_5HH5func} to find $\left\{ \hat c_{ijst}, \hat c^K_{ijst}, \hat \ell_{ijst}, \hat a_{ijst} \right\}\; \forall i,j,s,t$.  We do this by choosing the inititial consumption value that sets final assets to zero for each household.

	Then we use an``outer'' fsolve to find the values of $\left\{ \hat k_{it}, \hat k^f_{it}, \hat n_{ijt}, \hat{bq}_{it} \right\}\; \forall i,j,t$, that make equations \eqref{eq_5ksum}, \eqref{eq_5nsum}, \eqref{eq_5bqfunc} and \eqref{eq_5requal} true, subject to the constraint from \eqref{eq_5kfsum}.  Each period from 1 to $T$ we need to find: $I$ values for $\hat k_{it}$, $I-1$ values for $\hat k^f_{it}$, $IJ$ values for $\hat n_{ijt}$, and $I$ values for $\hat{bq}_{it}$.  This is a total of $T(2I+J-1)$ values that the fsolve needs to find.


	% The analogue \eqref{eq_3wfunc} is found by solving equations \eqref{eq_5rfunc} and \eqref{eq_5wfunc} for $k_{it}$.

	% \begin{align}
	% 	k_{it} & = \left( \frac{\alpha A_i^{\sum_j \alpha_j} \prod_j n_{ijt}^{\alpha_j}} {r_t} \right)^{\frac{1}{1-\alpha}} \nonumber \\
	% 	& = \left(\frac{w_{ijt}} {\alpha_j A_i^{\sum_j \alpha_j} \prod_{x \ne j} n_{ixt}^{\alpha_x}} \right)^{\frac{1}{\alpha}}; \quad \forall j \nonumber
	% \end{align}
	
	% These can be rewritten as:
	% \begin{align}
	% 	1 & = \frac{ \alpha^\alpha A_i^{\sum_j \alpha_j} n_{ijt}^{2\alpha_j \alpha - \alpha_j - \alpha + 1}} {\alpha_j^{1-\alpha}r_t^\alpha w_{ijt}^{1-\alpha} \prod_{x \ne j} n_{ixt}^{\alpha_x}} \nonumber \\
	% 	n_{ixt} & = \frac{\alpha_j w_{ixt}} {\alpha_x w_{ijt}} n_{ijt} ; \quad \forall j,k \nonumber
	% \end{align}	

	% Substituting the second into the first gives:
	% \begin{align}
	% 	1 & = \frac{ \alpha^\alpha A_i^{\sum_j \alpha_j} n_{ijt}^{2\alpha_j \alpha - \alpha_j - \alpha + 1}} {\alpha_j^{1-\alpha}r_t^\alpha w_{ijt}^{1-\alpha} \prod_{x \ne j} \left( \frac{\alpha_j w_{ixt}} {\alpha_x w_{ijt}} n_{ijt} \right)^{\alpha_x}} \nonumber \\
	% 	1 & = \frac{ \alpha^\alpha A_i^{\sum_j \alpha_j} n_{ijt}^{2\alpha_j \alpha - \alpha_j - \alpha + 1}} {\alpha_j^{1-\alpha}r_t^\alpha w_{ijt}^{1-\alpha} \prod_{x \ne j} \left( \frac{\alpha_j w_{ixt}} {\alpha_x w_{ijt}} \right)^{\alpha_x} n_{ijt}^{\sum_{x\ne j} \alpha_x}} \nonumber \\
	% 	1 & = \frac{ \alpha^\alpha A_i^{\sum_j \alpha_j} n_{ijt}^{2\alpha_j \alpha - \sum_j\alpha_j - \alpha + 1}} {\alpha_j^{1-\alpha}r_t^\alpha w_{ijt}^{1-\alpha} \prod_{x \ne j} \left( \frac{\alpha_j w_{ixt}} {\alpha_x w_{ijt}} \right)^{\alpha_x} } \nonumber
	% \end{align}


\newpage
\section{Adding Corporate Taxes}
	Corporate taxes $T^K_{it}$ equal the corporate tax rate $\tau^K_{it}$ times output net of labor costs and depreciation.
	\begin{equation}
		T^K_{it} = \tau^K_{it} \left[ k_{it}^\alpha \left( A_{i} n_{it} \right)^{1-\alpha} - w_{it}n_{it} - \delta k_{it} \right]
	\end{equation}

	Hence, the firm's problem each period becomes:
	\begin{align}
		\max_{n_{it},k_{it}} \Pi_{it} & = k_{it}^\alpha \left( A_{i} n_{it} \right)^{1-\alpha} - w_{it}n_{it} - r_{it}k_{it} - T^K_{it} \nonumber \\
		& = (1-\tau^K_{it})\left[k_{it}^\alpha \left( A_{i} n_{it} \right)^{1-\alpha} - w_{it}n_{it}\right] + (\tau^K_{it} \delta - r_{it})k_{it} \nonumber
	\end{align}	

	And the first-order conditions now yield:
	\begin{align}
		y_{it} & = k_{it}^\alpha \left( A_{i} n_{it} \right)^{1-\alpha} \nonumber \\
		r_{it} & = (1-\tau^K_{it})\alpha \frac{y_{it}}{k_{it}} + \delta \tau^K_{it} \label{eq_6rdef} \\
		w_{it} & = (1-\alpha) \frac{y_{it}}{n_{it}} \nonumber
	\end{align}
	Only \eqref{eq_6rdef} is different than what we have in previous sections.

	We assume the government spends all of its tax revenues on lump-sum transfers to households, which we will denote $T^L_{it}$.  Since these are non-distortionary, they do note affect the household's Euler equations, but they do alter the budget constraint.
	\begin{equation} \nonumber
		c_{ijst} + KID_{ist}c^K_{ijst} = w_{ijt} e_{jst} (\bar \ell_t -\ell_{ijst}) + (1+r_{it}-\delta)a_{ijst} - a_{i,j,s+1,t+1} + T^L_{it}
	\end{equation}

	Finally we get a balanced budget constraint for the government of:
	budget constraint.
	\begin{equation} \nonumber
		T^L_{it} = \tau^K_{it} (y_{it} - w_{it}n_{it} - \delta k_{it})
	\end{equation}

	The new set of behavioral equations is given below.
	\begin{align}
		g^N_t & = \sum_{i=1}^I \sum_{j=1}^J \sum_{s=1}^S \hat N_{ijst} (f_{ijst}+m_{ijst}-\rho_{ijst}) ; \forall i\\
		\hat N_{i,j,1,t+1} & = e^{-g^N_t}\sum_{s=23}^{45} \hat N_{ijst} f_{ijst} ; \forall i,j\\
		\hat N_{i,j,s+1,t+1} & = e^{-g^N_t}\hat N_{ijst} (1+m_{ijst}-\rho_{ijst}); \forall i, 1<s\le S \\
		KID_{i,j,s+1,t+1} & = \sum_{r=1}^{20} f_{i,j,s-r,t-r}; \forall i, 1<s\le S \\
	    \hat k_{it} & = \sum_{j=1}^J \sum_{s=1}^S \hat a_{ijst} \hat N_{ijst} - \hat k_{it}^f; \forall i \\
		\hat n_{ijt} & = \sum_{s=1}^S e_{ijs} (\bar \ell - \hat \ell_{ijst}) \hat N_{ijst}; \forall i,j \\
		\hat y_{it} & = \hat k_{it}^\alpha \prod_{j=1}^J \left( A_{i} \hat n_{ijt} \right)^{\alpha_j}; \alpha + \sum_{j=1}^J \alpha_j = 1 ; \forall i \\
		r_{it} & = (1-\tau^K_{it})\alpha \frac{\hat y_{it}}{\hat k_{it}} + \delta \tau^K_{it}; \forall i \\
		w_{ijt} & = (1-\alpha_j) \frac{\hat y_{it}}{\hat n_{ijt}}; \forall i.j \\
		\hat bq_{it} & = \frac{\sum_{s=67}^S \sum_j \hat a_{ijst} \rho_{ijst} \hat N_{ijst}}{\sum_{s=23}^{67} \hat N_{ijst}} ; \forall i,s
	\end{align}
	\begin{align}
		\Gamma_{ijt} & = \left\{ \left[1 + \chi \left(\frac{\chi}{w_{ijt} e_{jst}}\right)^{\rho-1}\right]^{\tfrac{1-\rho \sigma}{\rho-1}} \frac{\rho}{\rho-1} \right\}^{-\tfrac{1}{\sigma}}; \forall i,j,s \\
		\hat T^L_{it} & = \tau^K_{it} (\hat y_{it} - w_{it}\hat n_{it} - \delta \hat k_{it}); \forall i \\
    	\hat c_{ijst} & = \frac{w_{ijt} e_{jst} + (1+r_{it}-\delta)\hat a_{ijst} + \hat{bq}_{ijst} - \hat a_{i,j,s+1,t+1} e^{g^A} + \hat T^L_{it}} {1 + KID_{ist}\Gamma_{ijt} + \left(\tfrac{\chi}{w_{ijt}e_{jst}}\right)^\rho}; \forall i,s \\
		\hat \ell_{ijst} & = \hat c_{ijst} \left(\frac{\chi}{w_{ijt}e_{jst}}\right)^{\frac{1-\rho}{\rho}} ; \forall i,j,s \\
		\hat c^K_{ijst} & = \hat c_{ijst} \Gamma_{ijt}; \forall i,j,s
	\end{align}
	\begin{align}
		& \left({\hat c^K_{ijst}}\right)^{-\sigma} - \beta (1-\rho_{i,j,s+1,+1}) \left(\hat c^K_{i,j,s+1,t+1} e^{g^A}\right)^{-\sigma}(1+r_{1,t+1}-\delta) = 0; \forall i,j,s \\
		& r_{it} - r_{1t} = 0; \forall i>1 \\
		& \sum_{i=1}^I \hat k^f_{it} = 0
	\end{align}

\end{spacing}
\end{document}<|MERGE_RESOLUTION|>--- conflicted
+++ resolved
@@ -299,19 +299,19 @@
 
 	We can rewrite equations \eqref{eq_3ydef} - \eqref{eq_3rdef} as follows.
 	\begin{align}
-		w_{it} & = (1-\alpha) A_i^{1-\alpha} k_{it}^\alpha n_{it}^{-\alpha} \nonumber \\
-		r_{t} & = \alpha k_{it}^{\alpha-1} (A_i n_{it})^{1-\alpha} \nonumber
+		w_{it} & = (1-\alpha) A_i k_{it}^\alpha n_{it}^{-\alpha} \nonumber \\
+		r_{t} & = \alpha A_i k_{it}^{\alpha-1} n_{it}^{1-\alpha} \nonumber
 	\end{align}
 
 	Solving for $k_{it}$ gives:
 	\begin{align}
-		k_{it} & = \left(\frac{w_{it}}{(1-\alpha)} \right)^{\frac{1}{\alpha}}A_i^{\frac{\alpha-1}{\alpha}} n_{it} \nonumber \\
-		k_{it} & = \left(\frac{\alpha}{r_t} \right)^{\frac{1}{1-\alpha}}A_i n_{it} \nonumber
+		k_{it} & = \left(\frac{w_{it}}{(1-\alpha)A_i} \right)^{\frac{1}{\alpha}} n_{it} \nonumber \\
+		k_{it} & = \left(\frac{\alpha A_i}{r_t} \right)^{\frac{1}{1-\alpha}} n_{it} \nonumber
 	\end{align}
 
 	This can be solved for $w_{it}$.
 	\begin{equation}
-		w_{it} = \left(\frac{\alpha}{r_t} \right)^{\frac{\alpha}{1-\alpha}} (1-\alpha) A_i \label{eq_3wfunc}
+		w_{it} = \left(\frac{\alpha A_i}{r_t} \right)^{\frac{\alpha}{1-\alpha}} (1-\alpha) A_i \label{eq_3wfunc}
 	\end{equation}
 
 	With this information search over the value of $c_{is1}$ for each household to find the value that sets $a_{iS,S-s}$ (their final savings) to zero when we chain equations \eqref{eq_3Psidef2}, \eqref{eq_3Euler2} and \eqref{eq_3cdef2}.  That is, we solve for each households optimal time path of consumption and savings given the assumed history of factor prices.  This step requires the use of \texttt{fsolve}.  Note that it may be more convenient to write \eqref{eq_3cdef} as follows.
@@ -510,11 +510,7 @@
 	\begin{align}
 		y_{it} & = k_{it}^\alpha \prod_{j=1}^J \left( A_{i} n_{ijt} \right)^{\alpha_j}; \alpha + \sum_{j=1}^J \alpha_j = 1 \\
 		r_{it} & = \alpha \frac{y_{it}}{k_{it}} \\
-<<<<<<< HEAD
-		w_{ijt} & = \alpha_j \frac{y_{it}}{A_i n_{ijt}}
-=======
 		w_{ijt} & = \alpha_j \frac{y_{it}}{n_{ijt}}
->>>>>>> c91ab19a
 	\end{align}
 
 	Our behavioral equations become:
@@ -527,11 +523,7 @@
 		\hat n_{ijt} & = \sum_{s=1}^S e_{ijs} (\bar \ell - \hat \ell_{ijst} ) \hat N_{ijst}; \forall i,j \label{eq_5nsum}\\
 		\hat y_{it} & = \hat k_{it}^\alpha \prod_{j=1}^J \left( A_{i} \hat n_{ijt} \right)^{\alpha_j}; \alpha + \sum_{j=1}^J \alpha_j = 1 ; \forall i \label{eq_5yfunc} \\
 		r_{it} & = \alpha \frac{\hat y_{it}}{\hat k_{it}}; \forall i \label{eq_5rfunc}\\
-<<<<<<< HEAD
-		w_{ijt} & = \alpha_j \frac{\hat y_{it}}{A_i \hat n_{ijt}}; \forall i.j \label{eq_5wfunc}
-=======
 		w_{ijt} & = \alpha_j \frac{\hat y_{it}}{\hat n_{ijt}}; \forall i,j \label{eq_5wfunc}
->>>>>>> c91ab19a
 	\end{align}
 	\begin{align}
 		\hat {bq}_{it} & = \frac{\sum_{s=67}^S \sum_j \hat a_{ijst} \rho_{ijst} \hat N_{ijst}}{\sum_{s=23}^{67} \hat N_{ijst}} ; \forall i,s \label{eq_5bqfunc}\\
