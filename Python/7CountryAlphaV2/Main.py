--- conflicted
+++ resolved
@@ -2,11 +2,7 @@
 import StepbyStepv1 as Stepfuncs
 
 #Parameters Zone
-<<<<<<< HEAD
 I = 7 #Number of countries
-=======
-I = 6 #Number of countries
->>>>>>> d125f212
 S = 80 #Upper bound of age for agents
 T = int(round(2.5*S)) #Number of time periods to convergence, based on Rick Evans' function.
 
@@ -19,27 +15,15 @@
 MaxImmigrantAge = int(S/80.*65)#All immigrants are between ages 0 and MaxImmigrantAge
 g_A = 0.001#Technical growth rate
 
-<<<<<<< HEAD
-beta_ann = .95
-beta = beta_ann ** (70/S) #Future consumption discount rate
-sigma = 1 #Leave it at 1, fsolve struggles with the first sigma we used (3).
-delta_ann = .08
+beta_ann=.95 #Starting future consumption discount rate
+delta_ann=.08 #Starting depreciation rate
+beta = beta_ann**(70/S) #Future consumption discount rate
+sigma = 1 #Utility curvature parameter
 delta = 1-(1-delta_ann)**(70/S) #Depreciation Rate
 alpha = .3 #Capital Share of production
 e = np.ones((I, S, T+S+1)) #Labor productivities
 A = np.ones(I) #Techonological Change, used for idential countries
-#A = np.array([1.25,1.35,1,1.65,1.1]) #Techonological Change, used for when countries are different
-=======
-beta_ann=.95 #Starting future consumption discount rate
-delta_ann=.08 #Starting depreciation rate
-beta = beta_ann**(1/S) #Future consumption discount rate
-sigma = 1 #Utility curvature parameter
-delta = 1-(1-delta_ann)**(1/S) #Depreciation Rate
-alpha = .3 #Capital Share of production
-e = np.ones((I, S, T+S+1)) #Labor productivities
-A = np.ones(I) #Techonological Change, used for idential countries
 #A=np.array([1,4,2,5,6]) #Techonological Change, used for when countries are different
->>>>>>> d125f212
 
 diff=1e-12 #Convergence Tolerance
 distance=10 #Used in taking the norm, arbitrarily set to 10
@@ -53,10 +37,7 @@
 #NOTE: Graphing only works if CalcTPI is activated.
 Graphs = True #Activates graphing the graphs.
 CountryNamesON = False #Turns on labels for the graphs. Replaces "Country x" with proper names.
-<<<<<<< HEAD
 DiffDemog = True #Turns on different demographics over countries. 
-=======
->>>>>>> d125f212
 
 #MAIN CODE
 
@@ -64,8 +45,8 @@
 demog_params = (I, S, T, T_1, StartFertilityAge, EndFertilityAge, StartDyingAge, MaxImmigrantAge, g_A)
 FertilityRates, MortalityRates, Migrants, N_matrix, Nhat_matrix = Stepfuncs.getDemographics(demog_params, PrintAges, DiffDemog)
 
-#for i in range(I):
-	#Stepfuncs.plotDemographics((S,T),i,[0,24],str("Country "+str(i)), N_matrix)
+for i in range(I):
+	Stepfuncs.plotDemographics((S,T),i,[0,24],str("Country "+str(i)), N_matrix)
 
 #Initalizes initial guesses
 assets_guess = np.ones((I, S-1))*.15
