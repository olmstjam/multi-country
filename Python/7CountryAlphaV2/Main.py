--- conflicted
+++ resolved
@@ -3,11 +3,7 @@
 
 #Parameters Zone
 I = 2 #Number of countries
-<<<<<<< HEAD
 S = 10 #Upper bound of age for agents
-=======
-S = 60 #Upper bound of age for agents
->>>>>>> 4a6da8f8
 T = int(round(2.5*S)) #Number of time periods to convergence, based on Rick Evans' function.
 
 T_1 = S #This is like TransYear in the FORTRAN I think
