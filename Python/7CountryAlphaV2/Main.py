import numpy as np
import StepbyStepv1 as Stepfuncs
import time as time

np.set_printoptions(threshold = 3000, linewidth=2000, suppress=True)

def Multi_Country(S,I,sigma):

    #Parameters Zone
    I_all = ["usa","eu","japan","china","india","russia","korea"]
    T = int(round(4*S)) #Number of time periods to convergence, based on Rick Evans' function.
    I_touse = ["usa","eu","japan","china","india","russia","korea"]

    T_1 = S #This is like TransYear in the FORTRAN I think

    if S > 50:
        T_1 = 50

    g_A = 0.015 #Technical growth rate

    beta_ann=.95 #Starting future consumption discount rate
    delta_ann=.08 #Starting depreciation rate
    beta = beta_ann**(70/S) #Future consumption discount rate
    delta = 1-(1-delta_ann)**(70/S) #Depreciation Rate
    alpha = .3 #Capital Share of production
    chi = 1.5 #New Parameter
    rho = 1.3 #Other New Parameter

    tpi_tol = 1e-8 #Convergence Tolerance
    demog_ss_tol = 1e-8 #Used in getting ss for population share
    xi = .9999 #Parameter used to take the convex conjugate of paths
<<<<<<< HEAD
    MaxIters = 50000000 #Maximum number of iterations on TPI.
=======
    MaxIters = 10000 #Maximum number of iterations on TPI.
>>>>>>> 9d34df16

    #Program Levers
    CalcTPI = True #Activates the calculation of Time Path Iteration

    PrintAges = False #Prints the different key ages in the demographics
    PrintLoc = False #Displays the current locations of the program inside key TPI functions
    PrintEulErrors = False #Prints the euler errors in each attempt of calculating the steady state
    PrintSS = True #Prints the result of the Steady State functions
    Print_cabqTimepaths = False #Prints the consumption, assets, and bequests timepath as it gets filled in for each iteration of TPI
    CheckerMode = False #Reduces the number of prints when checking for robustness
    ADJUSTKOREAIMMIGRATION = True

    DemogGraphs = False #Activates graphing graphs with demographic data and population shares
    TPIGraphs = True #Activates graphing the graphs.

    UseStaggeredAges = True #Activates using staggered ages
    UseDiffDemog = True #Turns on different demographics for each country
    UseSSDemog = False #Activates using only steady state demographics for TPI calculation
    UseDiffProductivities = False #Activates having e vary across cohorts
    UseTape = True #Activates setting any value of kd<0 to 0.001 in TPI calculation
    SAVE = False #Saves the graphs
    SHOW = True #Shows the graphs

    LeaveHouseAge, FirstFertilityAge, LastFertilityAge, MaxImmigrantAge, FirstDyingAge, agestopull = Stepfuncs.getkeyages(S, PrintAges, UseStaggeredAges)

    if len(I_touse) < I:
        print "WARNING: We are changing I from", I, "to", len(I_touse), "to fit the length of I_touse"
        I = len(I_touse)	
        time.sleep(2)

    if UseDiffDemog:
        A = np.ones(I)+np.cumsum(np.ones(I)*.08)-.08 #Techonological Change, used for when countries are different
    else:
        A = np.ones(I) #Techonological Change, used for idential countries

    if UseDiffProductivities:
        e = np.ones((I, S, T))
        e[:,FirstDyingAge:,:] = 0.01
        e[:,:LeaveHouseAge,:] = 0.01
    else:
        e = np.ones((I, S, T)) #Labor productivities

    #MAIN CODE

    #Gets demographic data
    demog_params = (I, S, T, T_1, LeaveHouseAge, FirstFertilityAge, LastFertilityAge, FirstDyingAge, MaxImmigrantAge, agestopull, g_A, demog_ss_tol)
    demog_levers = PrintLoc, UseStaggeredAges, UseDiffDemog, DemogGraphs, CheckerMode
<<<<<<< HEAD
    MortalityRates, Nhat_matrix, Nhat_ss = Stepfuncs.getDemographics(demog_params, demog_levers, I_all, I_touse, ADJUSTKOREAIMMIGRATION)
=======
    MortalityRates, Nhat_matrix, Nhat_ss, lbar = Stepfuncs.getDemographics(demog_params, demog_levers, I_all, I_touse)
>>>>>>> 9d34df16

    #Initalizes initial guesses
    assets_guess = np.ones((I, S-1))*.1
    kf_guess = np.zeros((I))

    #Gets the steady state variables
    params_ss = (I, S, beta, sigma, delta, alpha, chi, rho, e[:,:,-1], A, FirstFertilityAge, FirstDyingAge, Nhat_ss, MortalityRates[:,:,-1], g_A, lbar,PrintEulErrors, CheckerMode)
    assets_ss, kf_ss, kd_ss, n_ss, y_ss, r_ss, w_ss, c_vec_ss = Stepfuncs.getSteadyState(params_ss, assets_guess, kf_guess)

    if PrintSS==True: #Prints the results of the steady state, line 23 activates this
        print "assets steady state", assets_ss
        print "kf steady state", kf_ss
        print "kd steady state", kd_ss
        print "n steady state",n_ss
        print "y steady state", y_ss
        print "r steady state",r_ss
        print "w steady state", w_ss
        print "c_vec_ss steady state",c_vec_ss

    if UseSSDemog == True:
        print "NOTE: USING SS DEMOGRAPHICS FOR TIMEPATH\n"
        Nhat_matrix = np.einsum("is,t->ist", Nhat_matrix[:,:,-1],np.ones(T))
        MortalityRates = np.einsum("is,t->ist", MortalityRates[:,:,-1],np.ones(T))
        time.sleep(2)

    if CalcTPI==True: #Time Path Iteration, activated by line 24
        print "Beginning TPI..."
        #Gets initial guesses for TPI
        initialguess_params = (I, S, T, delta, alpha, e[:,:,0], A, FirstFertilityAge, FirstDyingAge, Nhat_matrix[:,:,0], MortalityRates[:,:,0], g_A)
        assets_init, wpath_initguess, rpath_initguess = \
            Stepfuncs.get_initialguesses(initialguess_params, assets_ss, kf_ss, w_ss, r_ss, PrintLoc)

        #Gets timepaths for w, r, C, K, and Y
        tp_params = (I, S, T, T_1, beta, sigma, delta, alpha, rho, chi, e, A, FirstFertilityAge, FirstDyingAge, Nhat_matrix, MortalityRates, g_A, lbar, tpi_tol, xi, MaxIters, CheckerMode)
        wpath, rpath, Cpath, Kpath, Ypath = Stepfuncs.get_Timepath(tp_params, wpath_initguess, rpath_initguess, assets_init, kd_ss, kf_ss, PrintLoc, Print_cabqTimepaths, UseTape)
    	
        if TPIGraphs==True:
            Stepfuncs.plotTimepaths(I, S, T, sigma, wpath, rpath, Cpath, Kpath, Ypath, I_touse, SAVE, SHOW, CheckerMode)

Multi_Country(80,7,4)<|MERGE_RESOLUTION|>--- conflicted
+++ resolved
@@ -29,19 +29,15 @@
     tpi_tol = 1e-8 #Convergence Tolerance
     demog_ss_tol = 1e-8 #Used in getting ss for population share
     xi = .9999 #Parameter used to take the convex conjugate of paths
-<<<<<<< HEAD
-    MaxIters = 50000000 #Maximum number of iterations on TPI.
-=======
     MaxIters = 10000 #Maximum number of iterations on TPI.
->>>>>>> 9d34df16
 
     #Program Levers
-    CalcTPI = True #Activates the calculation of Time Path Iteration
+    CalcTPI = False #Activates the calculation of Time Path Iteration
 
     PrintAges = False #Prints the different key ages in the demographics
     PrintLoc = False #Displays the current locations of the program inside key TPI functions
     PrintEulErrors = False #Prints the euler errors in each attempt of calculating the steady state
-    PrintSS = True #Prints the result of the Steady State functions
+    PrintSS = False #Prints the result of the Steady State functions
     Print_cabqTimepaths = False #Prints the consumption, assets, and bequests timepath as it gets filled in for each iteration of TPI
     CheckerMode = False #Reduces the number of prints when checking for robustness
     ADJUSTKOREAIMMIGRATION = True
@@ -81,19 +77,22 @@
     #Gets demographic data
     demog_params = (I, S, T, T_1, LeaveHouseAge, FirstFertilityAge, LastFertilityAge, FirstDyingAge, MaxImmigrantAge, agestopull, g_A, demog_ss_tol)
     demog_levers = PrintLoc, UseStaggeredAges, UseDiffDemog, DemogGraphs, CheckerMode
-<<<<<<< HEAD
-    MortalityRates, Nhat_matrix, Nhat_ss = Stepfuncs.getDemographics(demog_params, demog_levers, I_all, I_touse, ADJUSTKOREAIMMIGRATION)
-=======
-    MortalityRates, Nhat_matrix, Nhat_ss, lbar = Stepfuncs.getDemographics(demog_params, demog_levers, I_all, I_touse)
->>>>>>> 9d34df16
+
+    MortalityRates, Nhat_matrix, Nhat_ss, lbar = Stepfuncs.getDemographics(demog_params, demog_levers, I_all, I_touse, ADJUSTKOREAIMMIGRATION)
 
     #Initalizes initial guesses
     assets_guess = np.ones((I, S-1))*.1
     kf_guess = np.zeros((I))
 
+    w_ss_guess = np.ones(I)*.1
+    r_ss_guess = .5
+
     #Gets the steady state variables
-    params_ss = (I, S, beta, sigma, delta, alpha, chi, rho, e[:,:,-1], A, FirstFertilityAge, FirstDyingAge, Nhat_ss, MortalityRates[:,:,-1], g_A, lbar,PrintEulErrors, CheckerMode)
-    assets_ss, kf_ss, kd_ss, n_ss, y_ss, r_ss, w_ss, c_vec_ss = Stepfuncs.getSteadyState(params_ss, assets_guess, kf_guess)
+    params_ss = (I, S, beta, sigma, delta, alpha, chi, rho, e[:,:,-1], A,\
+                 FirstFertilityAge, FirstDyingAge, Nhat_ss, MortalityRates[:,:,-1],\
+                 g_A, lbar[-1], PrintEulErrors, CheckerMode)
+    #assets_ss, kf_ss, kd_ss, n_ss, y_ss, r_ss, w_ss, c_vec_ss = Stepfuncs.getSteadyState(params_ss, assets_guess, kf_guess)
+    Stepfuncs.getSteadyStateNEW(params_ss, w_ss_guess, r_ss_guess)
 
     if PrintSS==True: #Prints the results of the steady state, line 23 activates this
         print "assets steady state", assets_ss
@@ -114,7 +113,7 @@
     if CalcTPI==True: #Time Path Iteration, activated by line 24
         print "Beginning TPI..."
         #Gets initial guesses for TPI
-        initialguess_params = (I, S, T, delta, alpha, e[:,:,0], A, FirstFertilityAge, FirstDyingAge, Nhat_matrix[:,:,0], MortalityRates[:,:,0], g_A)
+        initialguess_params = (I, S, T, delta, alpha, e[:,:,0], lbar, A, FirstFertilityAge, FirstDyingAge, Nhat_matrix[:,:,0], MortalityRates[:,:,0], g_A)
         assets_init, wpath_initguess, rpath_initguess = \
             Stepfuncs.get_initialguesses(initialguess_params, assets_ss, kf_ss, w_ss, r_ss, PrintLoc)
 
@@ -125,4 +124,4 @@
         if TPIGraphs==True:
             Stepfuncs.plotTimepaths(I, S, T, sigma, wpath, rpath, Cpath, Kpath, Ypath, I_touse, SAVE, SHOW, CheckerMode)
 
-Multi_Country(80,7,4)+Multi_Country(15,3,4)