from __future__ import division
import numpy as np
import scipy as sp
import scipy.optimize as opt
from matplotlib import pyplot as plt

#Parameters Zone
S = 20 #Upper bound of age for agents
Countries = 2 #Number of Countries
T = int(round(2.5*S)) #Number of time periods to convergence, based on Rick Evans' function.
beta = .95 #Future consumption discount rate
sigma = 1 #Leave it at 1, fsolve struggles with the first sigma we used (3).
delta = .1 #Depreciation Rate
alpha = .3 #Capital Share of production
e = np.ones((Countries, S, T+S+1)) #Labor productivities
A = np.ones(Countries) #Techonological Change, used for idential countries
#A=np.array([1.25,1.35,1,1.65,1.1]) #Techonological Change, used for when countries are different
diff=1e-6 #Convergence Tolerance
distance=10 #Used in taking the norm, arbitrarily set to 10
xi=.8 #Parameter used to take the convex conjugate of paths
MaxIters=300 #Maximum number of iterations on TPI.

#Program Levers

PrintSS=True #Prints the result of the Steady State functions
CalcTPI=True #Activates the calculation of Time Path Iteration
#NOTE: Graphing only works if CalcTPI is activated.
Graphs=True #Activates graphing the graphs.
CountryNamesON=True #Turns on labels for the graphs. Replaces "Country x" with proper names.

#BEGIN NEW CODE
T_1 = S #This is like TransYear in the FORTRAN I think

if S > 50:
	T_1 = 50

StartFertilityAge = int(S/80.*23)#The age when agents have their first children
EndFertilityAge = int(S/80.*45)#The age when agents have their last children
StartDyingAge = int(S/80.*68)#The first age agents can begin to die
MaxImmigrantAge = int(S/80.*65)#All immigrants are between ages 0 and MaxImmigrantAge
g_A = 0.001#Technical growth rate

print "T =", T
print "T_1", T_1
print "StartFertilityAge", StartFertilityAge
print "EndFertilityAge", EndFertilityAge
print "StartDyingAge", StartDyingAge
print "MaxImmigrantAge", MaxImmigrantAge

#DEMOGRAPHICS FUNCTIONS

def getDemographics():
	"""
	Description:
		-Imports data from csv files for initial populations, fertility rates, mortality rates, and net migrants. 
		-Stores these data sets in their respective matrices, and calculates population distribuitons through year T.
		-NOTE: FOR NOW THIS FUNCTION ONLY USES DATA FOR THE USA. NEEDS TO EVENTUALLY ADD MORE COUNTRIES
	Inputs:
		-None, but uses the global variables T, T_1, StartFertilityAge, EndFertilityAge, StartDyingAge, and MaxImmigrantAge
	Output:
		-FertilityRates: Numpy array that contains fertilty rates for all countries, ages, and years
		-MortalityRates: Numpy array that contains mortality rates for all countries, ages, and years
		-Migrants: Numpy array that contains net migration for all countries and ages
		-N_matrix: Numpy array that contains population numbers for all countries, ages, and years
	"""

	#Imports and scales data for the USA. Imports a certain number of generations according to the value of S
	USAPopdata = np.loadtxt(("Data_Files/population.csv"),delimiter=',',skiprows=1, usecols=[1])[:S+1]*1000
	USAFertdata = np.loadtxt(("Data_Files/usa_fertility.csv"),delimiter=',',skiprows=1, usecols=range(1,EndFertilityAge+2-StartFertilityAge))[48:48+T_1,:]
	USAMortdata = np.loadtxt(("Data_Files/usa_mortality.csv"),delimiter=',',skiprows=1, usecols=range(1,S+1-StartDyingAge))[:T_1,:]
	USAMigdata = np.loadtxt(("Data_Files/net_migration.csv"),delimiter=',',skiprows=1, usecols=[1])[:MaxImmigrantAge]*100

	#Initializes demographics matrices
	N_matrix = np.zeros((Countries, S+1, T))
	Nhat_matrix = np.zeros((Countries, S+1, T))
	FertilityRates = np.zeros((Countries, S+1, T))
	MortalityRates = np.zeros((Countries, S+1, T))
	Migrants = np.zeros((Countries, S+1, T))
	g_N = np.zeros(T)

	#NOTE: For now we set fertility, mortality, number of migrants, and initial population the same for all countries. 
	
	#Sets initial total population (N_matrix), percentage of total world population (Nhat_matrix)
	N_matrix[:,:,0] = np.tile(USAPopdata, (Countries, 1))
	Nhat_matrix[:,:,0] = N_matrix[:,:,0]/np.sum(N_matrix[:,:,0])

	#Fertility Will be equal to 0 for all ages that don't bear children
	FertilityRates[:,StartFertilityAge:EndFertilityAge+1,:T_1] = np.einsum("ts,it->ist", USAFertdata, np.ones((Countries,T_1)))

	#Mortality be equal to 0 for all young people who aren't old enough to die
	MortalityRates[:,StartDyingAge:-1,:T_1] = np.einsum("ts,it->ist", USAMortdata, np.ones((Countries,T_1)))

	#The last generation dies with probability 1
	MortalityRates[:,-1,:] = np.ones((Countries, T))

	#The number of migrants is the same for each year
	Migrants[:,:MaxImmigrantAge,:T_1] = np.einsum("s,it->ist", USAMigdata, np.ones((Countries,T_1)))

	#Gets steady-state values
	f_bar = FertilityRates[:,:,T_1-1]
	p_bar = MortalityRates[:,:,T_1-1]
	m_bar = Migrants[:,:,T_1-1]

	#Set to the steady state for every year beyond year T_1
	FertilityRates[:,:,T_1:] = np.tile(np.expand_dims(f_bar, axis=2), (1,1,T-T_1))
	MortalityRates[:,:,T_1:] = np.tile(np.expand_dims(p_bar, axis=2), (1,1,T-T_1))
	Migrants[:,:,T_1:] = np.tile(np.expand_dims(m_bar, axis=2), (1,1,T-T_1))

	#Gets the initial immigration rate
	ImmigrationRate = Migrants[:,:,0]/N_matrix[:,:,0]

	#Gets initial world population growth rate
	g_N[0] = np.sum(Nhat_matrix[:,:,0]*(FertilityRates[:,:,0] + ImmigrationRate - MortalityRates[:,:,0]))

	#Calculates population numbers for each country
	for t in range(1,T):
		#Gets the total number of children and and percentage of children and stores them in generation 0 of their respective matrices
		N_matrix[:,0,t] = np.sum((N_matrix[:,:,t-1]*FertilityRates[:,:,t-1]),axis=1)
		Nhat_matrix[:,0,t] = np.exp(-g_N[t-1])*np.sum((Nhat_matrix[:,:,t-1]*FertilityRates[:,:,t-1]),axis=1)

		#Finds the immigration rate for each year
		ImmigrationRate = Migrants[:,:,t-1]/N_matrix[:,:,t-1]

		#Gets the population and percentage of population for the next year, taking into account immigration and mortality
		N_matrix[:,1:,t] = N_matrix[:,:-1,t-1]*(1+ImmigrationRate[:,:-1]-MortalityRates[:,:-1,t-1])
		Nhat_matrix[:,1:,t] = np.exp(-g_N[t-1])*Nhat_matrix[:,:-1,t-1]*(1+ImmigrationRate[:,:-1]-MortalityRates[:,:-1,t-1])
		#print "For t =", t, "\ng_N[t] = np.sum(\n", Nhat_matrix[:,:,t], "\n*(\n", FertilityRates[:,:,t], "\n+\n", ImmigrationRate, "\n-\n", MortalityRates[:,:,t],"\n))"
		
		#Gets the growth rate for the next year
		g_N[t] = np.sum(Nhat_matrix[:,:,t]*(FertilityRates[:,:,t] + ImmigrationRate - MortalityRates[:,:,t]), axis=(0, 1))
		#print np.sum(Nhat_matrix[:,:,t])#This should be equal to 1.0

	#Gets labor endowment per household. For now it grows at a constant rate g_A
	l_endowment = np.cumsum(np.ones(T)*g_A)

	return FertilityRates, MortalityRates, Migrants, N_matrix, Nhat_matrix

def plotDemographics(index, years, name):
	"""
	Description:
		Plots the population distribution of a given country for any number of specified years
	Inputs:
		index: Integer that indicates which country to plot
		years: List that contains each year to plot
		name: String of the country's name. Used in the legend of the plot
	Outputs:
		None
	"""

	for y in range(len(years)):
		yeartograph = years[y]
		#Checks to make sure we haven't requested to plot a year past the max year
		if yeartograph <= T:
			plt.plot(range(S+1), N_matrix[index,:,yeartograph])
		else:
			print "\nERROR: WE HAVE ONLY SIMULATED UP TO THE YEAR", T
			time.sleep(15)

	plt.title(str(name + " Population Distribution"))

	plt.legend(years)
	plt.show()
	plt.clf()

def getBequests(assets, current_t):
	"""
	Description:
		-Gets the value of the bequests given to each generation
	Inputs:
		-assets: Assets for each generation in a given year
		-current_t: Integer that indicates the current year. Used to pull information from demographics global matrices like FertilityRates
	Output:
		-bq: Numpy array that contains the number of bequests for each generation in each country.
	"""

	#Initializes bequests
	bq = np.zeros((Countries, S+1))

	#Gets the total assets of the people who died this year
	BQ = np.sum(assets[:,StartDyingAge:]*MortalityRates[:,StartDyingAge:,current_t]*N_matrix[:,StartDyingAge:,current_t], axis=1)

	#Distributes the total assets equally among the eligible population for each country
	#NOTE: This will likely change as we get a more complex function for distributing the bequests
	num_bequest_receivers = np.sum(N_matrix[:,StartFertilityAge:StartDyingAge+1,current_t], axis=1)
	bq_Distribution = BQ/num_bequest_receivers
	bq[:,StartFertilityAge:StartDyingAge+1] = np.einsum("i,s->is", bq_Distribution, np.ones(StartDyingAge+1-StartFertilityAge))

	return bq

FertilityRates, MortalityRates, Migrants, N_matrix, Nhat_matrix = getDemographics()

#plotDemographics(0,[0,19],"USA")

def hatvariables(Kpathreal, kfpathreal, Nhat_matrix):

	#THIS FUNCTION HAS EQUATIONS 2.13-2.16 AND 2.19-2.20, BUT STILL NEEDS TO BE INCORPORATED INTO THE REST OF THE MODEL TO COMPLETELY TEST

	#We are only using up until T periods rather than T+S+1 since Nhat only goes out to T
	Kpath = Kpathreal[:,:T]
	kfpath = kfpathreal[:,:T]
	temp_e = np.ones((Countries, S+1, T))#THIS SHOULD ONLY BE UNTIL WE GET S GENERATIONS RATHER THAN S-1

	n = np.sum(temp_e[:,:,:T]*Nhat_matrix, axis=1)
	ypath = (Kpath**alpha) * (np.einsum("i,it->it", A, n)**(1-alpha))
	rpath = alpha * ypath / Kpath
	wpath = (1-alpha) * ypath / n
	"""
	#NOTE:This goes in the get_householdchoices_path function

	c_path = np.zeros((Countries, S))
	asset_path = np.zeros((Countries, S+1))

	c_path[:,0] = c_1
	asset_path[:,0] = starting_assets

	for s in range(1,S):
		c_path[:,s] = ((beta * (1 + rpath_chunk[:,s] - delta))**(1/sigma) * c_path[:,s-1])/np.exp(g_A)
		asset_path[:,s] = (wpath_chunk[:,s]*e[:,0,s-1] + (1 + rpath_chunk[:,s-1] - delta)*asset_path[:,s-1] + bq_chunk - c_path[:,s-1])/np.exp(g_A)

	asset_path[:,s+1] = wpath_chunk[:,s]*e_chunk[:,s] + (1 + rpath_chunk[:,s] - delta)*asset_path[:,s] - c_path[:,s]

	"""

def get_hh_Rick_way(c_guess, w_chunk, r_chunk, e_chunk, agent_assets, current_s):

	print "Hello"


#STEADY STATE FUNCTIONS

def getOtherVariables(assets, kf):
<<<<<<< HEAD
    	"""
    	Description:
        	-Based on the assets and capital held by foreigners, we calculate the other variables.
    	Inputs:
        	-assets [Countries,S+1]: Matrix of assets
        	-kf[Countries, ]: Domestic capital held by foreigners
        Objects in function:
                -NONE that aren't Already listed

    	Output:
        	-k[Countries,]: Capital (1.10)
        	-n[Countries,]: Sum of labor productivities (1.11)
        	-y[Countries,]: Output (1.12)
        	-r[Countries,]: Rental Rate (1.13)
        	-w[Countries,]: Wage (1.14)
        	-c_vec[Countries,S]: Vector of consumptions (1.15)
    	"""
	
	k = np.sum(assets[:,1:-1], axis=1) - kf
	n = np.sum(e[:,:,0], axis=1)
	y = (k**alpha) * ((A*n)**(1-alpha))
	r = alpha * y / k
	w = (1-alpha) * y / n

	c_vec = np.einsum("i, is -> is", w, e[:,:,0]) + np.einsum("i, is -> is",(1 + r - delta) \
	, assets[:,:-1]) - assets[:,1:]

	return k, n, y, r, w, c_vec

def SteadyStateSolution(guess):
<<<<<<< HEAD
	"""
    Description: 
	    -This is the function that will be optimized by fsolve.
	Inputs:
   	    -guess[Countries,S+1]: vector that pieced together from assets and kf.
	Objects in Function:
	-kf[Countries,]:
            -assets[Countries,S]:
            -k[Countries,]:
            -n[Countries,]:
            -y[Countries,]:
            -r[Countries,]:
            -w[Countries,]:
            -c_vec[Countries, S]:
            -Euler_c:
            -Euler_r:
            -Euler_kf:
        Output:
            -all_Euler: Similar to guess, it's a vector that's has both assets and kf.    	
	"""
=======
    	"""
        Description: 
    	    -This is the function that will be optimized by fsolve.
        Inputs:
    	    -guess[Countries,S+1]: vector that pieced together from assets and kf.
        Objects in Function:
            -kf[Countries,]:Foreign capital held by foreigners in each country
            -assets[Countries,S]: Asset path for each country
            -k[Countries,]:Capital for each country
            -n[Countries,]:Labor for each country
            -y[Countries,]:Output for each country
            -r[Countries,]:Rental Rate for each country
            -w[Countries,]:Wage for each country
            -c_vec[Countries, S]: Consumption by cohort in each country
            -Euler_c[Countries, S-1]: Corresponds to (1.16)
            -Euler_r[Countries,]: Corresponds to (1.17)
            -Euler_kf(Scalar): Corresponds to (1.18)
        Output:
            -all_Euler[Countries*S,]: Similar to guess, it's a vector that's has both assets and kf.
    	
    	"""
>>>>>>> 23593406
	#Takes a 1D guess of length Countries*S and reshapes it to match what the original input into the fsolve looked like since fsolve flattens numpy arrays
	guess = np.reshape(guess[:,np.newaxis], (Countries, S))

        #Sets kf as the last element of the guess vector for each country and assets as everything else
	assets = guess[:,:-1]
	kf = guess[:,-1]

	#You have 0 assets when you're born, and 0 when you die
	assets = np.column_stack((np.zeros(Countries), assets, np.zeros(Countries)))

	#Based on the assets and kf, we get the other vectors
	k, n, y, r, w, c_vec = getOtherVariables(assets, kf)

	#Gets Euler equations
	Euler_c = c_vec[:,:-1] ** (-sigma) - beta * c_vec[:,1:] ** (-sigma) * (1 + r[0] - delta)
	Euler_r = r[1:] - r[0]
	Euler_kf = np.sum(kf)

        #print "Euler C", Euler_c.shape
        #print "Euler r",Euler_r.shape
        #print "Euler kf",Euler_kf.shape

	#Makes a new 1D vector of length Countries*S that contains all the Euler equations
	all_Euler = np.append(np.append(np.ravel(Euler_c), np.ravel(Euler_r)), Euler_kf)

        #print "all_Euler",all_Euler.shape

	return all_Euler

def getSteadyState(assets_init, kf_init):
	"""
	Description:
        This takes the initial guess for assets and kf. Since the function
	    returns a matrix, this unpacks the individual parts.
	Inputs:
	    -assets_init[Countries,S-1]:Intial guess for asset path
	    -kf_init[Countries]:Initial guess on foreigner held capital  

        Objects in Function:
            -guess[Countries,S]: A combined matrix that has both assets_init and kf_init
            -ss[S*Countries,]: The result from optimization.

	Outputs:
	    -assets_ss[Countries,S-1]:Calculated assets steady state
	    -kf_ss[Countries,]:Calculated foreign capital
	"""
        #print "assets_init", assets_init.shape
        #print "kf_init", kf_init.shape

        #Merges the assets and kf together into one matrix that can be inputted into the fsolve function
	guess = np.column_stack((assets_init, kf_init))

        #Solves for the steady state
	ss = opt.fsolve(SteadyStateSolution, guess)

	#print "guess", guess.shape
        #print "ss", ss.shape
        print "\nSteady State Found!\n"
	ss = np.array(np.split(ss, Countries))
        #Breaks down the steady state into the two separate assets and kf matrices.
	assets_ss = ss[:,:-1]
	kf_ss = ss[:,-1]

        return assets_ss, kf_ss

#TIMEPATH FUNCTIONS

def get_householdchoices_path(c_1, wpath_chunk, rpath_chunk, e_chunk, starting_assets, current_s):
	"""
	Description:
		This solves for equations 1.15 and 1.16 in the StepbyStep pdf for a certain generation
	Inputs:
	    -c_1: Initial consumption (not necessarily for the year they were born)
	    -wpath_chunk: Wages of an agents lifetime, a section of the timepath
	    -rpath_chunk: Rental rate of an agents lifetime, a section of the timepath
	    -e_chunk: Worker productivities of an agents lifetime, a section of the global matrix
	    -starting_assets: Initial assets of the agent. Will be 0s if we are beginning in the year the agent was born
	    -current_s: Current age of the agent

        Objects in Function:
            -NONE

	Outputs:
	    -c_path[Countries, S]: Path of consumption until the agent dies
	    -asset_path[Countries, S+1]: Path of assets until the agent dies
	"""
        #Initializes the cpath and asset path vectors
	c_path = np.zeros((Countries, S))
	asset_path = np.zeros((Countries, S+1))
        #print c_1.shape
        #For each country, the cpath and asset path vectors' are the initial values provided.
	c_path[:,0] = c_1
	asset_path[:,0] = starting_assets

        #Based on the individual chunks, these are the households choices
	for s in range(1,S):
		c_path[:,s] = (beta * (1 + rpath_chunk[:,s] - delta))**(1/sigma) * c_path[:,s-1]
                asset_path[:,s] = wpath_chunk[:,s]*e[:,s,s-1] + (1 + rpath_chunk[:,s-1] - delta)*asset_path[:,s-1] - c_path[:,s-1]
	
        asset_path[:,s+1] = wpath_chunk[:,s]*e_chunk[:,s] + (1 + rpath_chunk[:,s] - delta)*asset_path[:,s] - c_path[:,s]

	#Returns the relevant part of c_path and asset_path for all countries 

	return c_path[:,0:S-current_s], asset_path[:,0:S+1-current_s]

def find_optimal_starting_consumptions(c_1, wpath_chunk, rpath_chunk, epath_chunk, starting_assets, current_s):
<<<<<<< HEAD
	"""
	Description:
		Takes the assets path from the get_householdchoices_path function and creates  
	Inputs:
		c_1: Initial consumption (not necessarily for the year they were born)
		wpath_chunk: Wages of an agents lifetime, a part of the timepath
		rpath_chunk: Rental rate of an agents lifetime, another part of the timeparth.
		epath_chunk: Worker productivities of an agents lifetime, another part.
		starting_assets: Initial assets of the agent. It's 0 at the beginning of life.
		current_s: Current age of the agent
=======
        """
        Description:
            Takes the assets path from the get_householdchoices_path function and creates  
        Inputs:
        Dimension varies
            -c_1: Initial consumption (not necessarily for the year they were born)
            -wpath_chunk: Wages of an agents lifetime, a part of the timepath
            -rpath_chunk: Rental rate of an agents lifetime, another part of the timeparth.
            -epath_chunk: Worker productivities of an agents lifetime, another part.
            -starting_assets: Initial assets of the agent. It's 0 at the beginning of life.
            -current_s: Current age of the agent
>>>>>>> 23593406

        Objects in Function:
            -cpath: Path of consumption based on chunk given.
            -assets_path: Path of assets based on the chunks given

        Outputs:
            -Euler:A flattened version of the assets_path matrix

	"""

	#Executes the get_household_choices_path function. Sees above.
	c_path, assets_path = get_householdchoices_path(c_1, wpath_chunk, rpath_chunk, epath_chunk, starting_assets, current_s)

	Euler = np.ravel(assets_path[:,-1])

	return Euler

def get_prices(Kpath, kf_tpath):
    	"""
        Description:
            Based on the given paths, the paths for wages and rental rates are figured
            out based on equations 1.4-1.5

        Inputs:
            -assets_tpath: Asset timepath
            -kf_tpath: Foreign held capital timepath.

        Objects in Functions:
            -Kdpath[Countries, S+T+1]:Path of domestic owned capital stock

        Outputs:
            -wpath[Countries, S+T+1]: Wage path
            -rpath[Countries, S+T+1]: Rental rate path
            -ypath[Countries, S+T+1]: Output path

    	"""
<<<<<<< HEAD
	#Gets non-price variables needed to caluclate prices
	n = np.sum(e, axis=1)
	ypath=np.zeros((Countries,S+T+1))
	for i in xrange(Countries):
		ypath[i,:] = (Kpath[i,:]**alpha) * ((A[i]*n[i,:])**(1-alpha))
=======

        #Initializes the path for output, y.
        ypath=np.zeros((Countries,S+T+1))

        Kdpath=Kpath-kf_tpath

	#Gets non-price variables needed to caluclate prices
        n = np.sum(e, axis=1) #Sum of the labor productivities
        for i in xrange(Countries):
            ypath[i,:] = (Kpath[i,:]**alpha) * ((A[i]*n[i,:])**(1-alpha))

>>>>>>> upstream/master
	#Gets prices
	rpath = alpha * ypath / Kpath
	wpath = (1-alpha) * ypath / n

<<<<<<< HEAD
	#Stacks extra year of steady state for later code that tries to use outside index
	#rpath = np.column_stack((rpath, rpath[:,-1]))
	#wpath = np.column_stack((wpath, wpath[:,-1]))

	#Returns only the first country's interest rate, since they should be the same in theory
	return wpath, rpath
=======
        for i in xrange(Countries):
            rpath[i,T:]=r_ss[i]
            wpath[i,T:]=w_ss[i]

	#Returns only the first country's interest rate, since they should be the same in theory
	return wpath, rpath, ypath
>>>>>>> upstream/master

def get_foreignK_path(Kpath,rpath):
        """
        Description:
           This calculates the timepath of the foreign capital stock. This is based on equation (1.12 and 1.13).
<<<<<<< HEAD
        Inputs:
            apath-Asset path, from our calculations
            rpath-Rental Rate path, also from our calculation
        Outputs:
            kfPath-Path of domestic capital held by foreigners.
        """
        #Sums the labor productivities across cohorts
        n = np.sum(e[:,:,:], axis=1)
        #Sums the assets across cohorts to give the domestic capital stock

        #Declares the array that will later be used.
        kfPath=np.zeros((Countries,S+T+1))
        kDPath=np.zeros((Countries,S+T+1))

        for i in xrange(1,Countries):
            kDPath[i,:]=(rpath[i,:]/alpha)**(1/(alpha-1))*n[i,:]*A[i]

        #This is using equation 1.13 solved for the foreign capital stock to caluclate the foreign capital stock
        kfPath=Kpath-kDPath

        #To satisfy 1.18, the first country's assets is the negative of the sum of all the other countries' assets
        kfPath[0,:]=-np.sum(kfPath,axis=0)
        
        return kfPath

def get_wpath1_rpath1(w_path0, r_path0, starting_assets):
	"""
	Description:
		Takes initial paths of wages and rental rates, gives the consumption path and the the wage and rental paths that are implied by that consumption path.

	Inputs:
		w_path0: initial w path
		r_path0: initial r path:
	Outputs:
		w_path1: calculated w path
		r_path1: calculated r path
		c_timepath: timepath of consumption implied from initial guess
		assets_timepath: timepath of assets implied from initial guess

	"""
	#Initializes timepath variables
	c_timepath = np.zeros((Countries,S,T+1))
	assets_timepath = np.zeros((Countries,S+1, S+T+1))

	#NEW CODE
	bequests_timepath = np.zeros((Countries, S+1, T+1))
	bequests_timepath[:,:,0] = getBequests(np.tile(np.arange(S+1)/S, (Countries,1)), 0)
	assets_timepath[:,:,0] = starting_assets
=======
        Inputs:
            apath:Asset path, from our calculations
            rpath:Rental Rate path, also from our calculation
        
        Objects in Function:
            kDpath[Countries,S+T+1]: Path of domestic owned capital
            n[Countries,S+T+1]: Path of total labor
            kf_ss[Countries,]: Calculated from the steady state. 
            A[Countries,]: Parameters from above

        Outputs:
            kfPath[Countries,S+T+1]-Path of domestic capital held by foreigners.
        """
        #Sums the labor productivities across cohorts
        n = np.sum(e, axis=1)
        #Sums the assets across cohorts to give the domestic capital stock

        #Declares the array that will later be used.
        kfPath=np.zeros((Countries,S+T+1))
        kDPath=np.zeros((Countries,S+T+1))

        #Goes through each country and individually calculates the domestic owned capital stock.
        for i in xrange(1,Countries):
            kDPath[i,:]=(rpath[i,:]/alpha)**(1/(alpha-1))*n[i,:]*A[i]

        #This is using equation 1.13 solved for the foreign capital stock to caluclate the foreign capital stock
        kfPath=Kpath-kDPath

        #To satisfy 1.18, the first country's assets is the negative of the sum of all the other countries' assets
        kfPath[0,:]=-np.sum(kfPath,axis=0)

        for i in xrange(Countries):
            kfPath[i,T:]=kf_ss[i]

        #print kfPath[0,:]
        
        return kfPath

def get_wpath1_rpath1(w_path0, r_path0, starting_assets):
        """
        Description:
            Takes initial paths of wages and rental rates, gives the consumption path and the the wage and rental paths that are implied by that consumption path.

        Inputs:
            -w_path0[Countries, S+T+1]: initial w path
            -r_path0[Countries, S+T+1]: initial r path
        
        Objects in Function:
        Note that these vary in dimension depending on the loop.
            -current_s: The age of the cohort at time 0
            -opt_consump: Solved for consumption
            -starting_assets: Initial assets for the cohorts. 
            -cpath_indiv: The small chunk of cpath.
            -assetpath_indiv: The small chunk of assetpath_indiv
            -optimalconsumption: Solved from the chunks
            -c_timepath: Overall consumption path
            -assets_timepath: Overall assets timepath
            -kfpath: Foreign held domestic capital
            -agent assets: Assets held by individuals.


        Outputs:
            -w_path1[Countries,S+T+1]: calculated w path
            -r_path1[Countries,S+T+1]: calculated r path
            -CPath[Countries,S+T+1]: Calculated aggregate consumption path for each country
            -Kpath[Countries,S+T+1]: Calculated capital stock path.
            -ypath1[Countries, S+T+1]: timepath of assets implied from initial guess

        """
        #Initializes timepath variables
	c_timepath = np.zeros((Countries,S,T+1))
	#test = np.zeros((Countries,S,T+1))
	assets_timepath = np.zeros((Countries,S+1, S+T+1)) #Countries,S+1,S+T+1
        assets_timepath[:,:,0]=starting_assets

        c_timepath[:,S-1,0]=w_path0[:,0]*e[:,S-1,0]+(1+r_path0[:,0]-delta)*assets_timepath[:,S-1,0]

	#Makes an initial guess for fsolve. Will be used in each generation
	#c_guess = np.ones(Countries)*.9
>>>>>>> upstream/master

	c_timepath[:,S-1,0] = w_path0[:,0]*e[:,S-1,0] + (1 + r_path0[:,0] - delta)*assets_timepath[:,S-1,0]
	#c_guess = np.ones(Countries)*.9
	#Fills the upper triangle
<<<<<<< HEAD
	for s in range(S-2,-1, -1):
		agent_assets = starting_assets[:,s]
=======
	for s in xrange(S-2, -1, -1):
                #c_guess=np.diagonal(c_timepath[:,S-s:,:s-1])
                #print c_guess.shape
                #starting_assets=np.ones((Countries))*.1*s
                agent_assets=starting_assets[:,s]

>>>>>>> upstream/master
		#We are only doing this for all generations alive in time t=0
		t = 0
		#We are iterating through each generation in time t=0
		current_s = s
		#test = np.arange(Countries*S*(T+1)).reshape(Countries,S,T+1)

		#NOTE: TELL JEFF THAT WE ADDED THE SUBTRACT AT THE END

		c_guess = c_timepath[:,s+1,t]/((beta*(1+r_path0[:,t]-delta))**(1/sigma))
		c_guessnew= np.diagonal(c_timepath[:, s+1:, :], axis1=1, axis2=2)
		c_guessnewfirst = c_timepath[:,s+1,t]/((beta*(1+r_path0[:,t]-delta))**(1/sigma))
		#print "New guess", np.round(c_guessnew, decimals=3), c_guessnewfirst[0]
		#print np.round(np.transpose(c_timepath[0,:,:T_1-s+3]), decimals=3)

		c_guessnew = np.column_stack((c_guessnewfirst,c_guessnew))


                c_guess=c_timepath[:,s+1,t]/(beta*(1+r_path0[:,t+1]-delta))**(1/sigma)

		#Gets optimal initial consumption beginning in the current age of the agent using chunks of w and r that span the lifetime of the given generation
<<<<<<< HEAD
		opt_consump = opt.fsolve(find_optimal_starting_consumptions, c_guess, args = (w_path0[:,t:t+S], r_path0[:,t:t+S], e[:,0,t:t+S], agent_assets, current_s))

		#Gets optimal timepaths beginning initial consumption and starting assets
		cpath_indiv, assetpath_indiv = get_householdchoices_path(opt_consump, w_path0[:,t:t+S], r_path0[:,t:t+S], e[:,0,t:t+S], agent_assets, current_s)

		for i in range(Countries):
			np.fill_diagonal(c_timepath[i,s:,:], cpath_indiv[i,:])
			np.fill_diagonal(assets_timepath[i,s:,:], assetpath_indiv[i,:])

		#NEW CODE
		bequests_timepath[:,:,S-s-1] = getBequests(assets_timepath[:,:,S-s-1], s)

		
		#print np.round(cpath_indiv[0,:], decimals=3), opt_consump[0]
		#print np.round(np.transpose(c_timepath[0,:,:T_1-s+3]), decimals=3)
		#print np.round(starting_assets[0,:], decimals=3)
		#print np.round(assetpath_indiv[0,:], decimals=3), agent_assets[0]
		#print np.round(np.transpose(assets_timepath[0,:,:T_1]), decimals=3)
		

	#Fills everything except for the upper triangle
	for t in range(1,T):
		current_s = 0
		starting_assets = np.zeros((Countries))

		c_guess = c_timepath[:,s+1,t]/((beta*(1+r_path0[:,t]-delta))**(1/sigma))

		optimalconsumption = opt.fsolve(find_optimal_starting_consumptions, c_guess, args = (w_path0[:,t:t+S], r_path0[:,t:t+S], e[:,0,t:t+S], starting_assets, current_s))
=======
		
		opt_consump_1 = opt.fsolve(find_optimal_starting_consumptions, c_guess, args = \
                        (w_path0[:,t:t+S], r_path0[:,t:t+S], e[:,s,t:t+S],agent_assets, current_s))
		
		#Gets optimal timepaths beginning initial consumption and starting assets
		cpath_indiv, assetpath_indiv = get_householdchoices_path\
                        (opt_consump_1, w_path0[:,t:t+S], r_path0[:,t:t+S], e[:,s,t:t+S], agent_assets, current_s)

		for i in xrange(Countries):
			np.fill_diagonal(c_timepath[i,s:,:], cpath_indiv[i,:])
			np.fill_diagonal(assets_timepath[i,s:,:], assetpath_indiv[i,:])

	#Fills everything except for the upper triangle
	for t in xrange(1,T):
		current_s = 0 #This is always zero because this section deals with people who haven't been born yet in time T=0
		agent_assets = np.zeros((Countries))
                c_guess=c_timepath[:,s+1,t]/(beta*(1+r_path0[:,t+1]-delta))**(1/sigma)
>>>>>>> upstream/master

		optimalconsumption = opt.fsolve(find_optimal_starting_consumptions, c_guess, args = \
                        (w_path0[:,t:t+S], r_path0[:,t:t+S], e[:,s,t:t+S], agent_assets, current_s))

<<<<<<< HEAD
		for i in range(Countries):
			np.fill_diagonal(c_timepath[i,:,t:], cpath_indiv[i,:])
			np.fill_diagonal(assets_timepath[i,:,t:], assetpath_indiv[i,:])

		#NEW CODE
		bequests_timepath[:,:,t] = getBequests(assets_timepath[:,:,t], t)

	Kpath=np.sum(assets_timepath,axis=1)
	for i in xrange(Countries):
		Kpath[i,T:]=k_ss[i]

	kfpath=get_foreignK_path(Kpath, r_path0)
	w_path1, r_path1 = get_prices(Kpath,kfpath)

	return w_path1, r_path1, c_timepath, assets_timepath

def CountryLabel(Country):
=======
		cpath_indiv, assetpath_indiv = get_householdchoices_path\
                        (optimalconsumption, w_path0[:,t:t+S], r_path0[:,t:t+S], e[:,s,t:t+S], agent_assets, current_s)

                for i in xrange(Countries):
			np.fill_diagonal(c_timepath[i,:,t:], cpath_indiv[i,:])
			np.fill_diagonal(assets_timepath[i,:,t:], assetpath_indiv[i,:])

        #Calculates the total amount of capital in each country
        Kpath=np.sum(assets_timepath,axis=1)
        #After time period T, the total capital stock is forced to be the steady state
        for i in xrange(Countries):
            Kpath[i,T:]=k_ss[i]

        #Calculates Aggregate Consumption
        Cpath=np.sum(c_timepath,axis=1)
        for i in xrange(Countries):
            Cpath[i,T:]=Cpath[i,T-1]

        #Gets the foriegned owned capital
        kfpath=get_foreignK_path(Kpath, r_path0)

        #Based on the overall capital path and the foreign owned capital path, we get new w and r paths.
 	w_path1, r_path1, ypath1 = get_prices(Kpath,kfpath)

        #kdpath=Kpath-kfpath

        return w_path1, r_path1, Cpath, Kpath, ypath1

def CountryLabel(Country): #Activated by line 28
>>>>>>> upstream/master
    '''
    Description: 
        Converts the generic country label given for the graphs and converts it to a proper name

    Inputs:
        -Country (String): This is simply the generic country label

<<<<<<< HEAD
=======
    Objects in Function:
        -NONE


>>>>>>> upstream/master
    Outputs:
        -Name (String): The proper name of the country which you decide. Make sure the number of country names lines
            up with the number of countries, otherwise, the function will not proceed.
    '''
<<<<<<< HEAD
=======
    #Each country is given a number
>>>>>>> upstream/master
    if Country=="Country 0":
        Name="United States"
    if Country=="Country 1":
        Name="Europe"
    if Country=="Country 2":
        Name="China"
    if Country=="Country 3":
        Name="Japan"
    if Country=="Country 4":
        Name="Korea"
    if Country=="Country 5":
        Name="Russia"
    if Country=="Country 6":
        Name="India"

<<<<<<< HEAD
    #Add Country labels here
=======
    #Add More Country labels here
>>>>>>> upstream/master

    return Name
	
#MAIN CODE

#Initalizes initial guesses
assets_guess = np.ones((Countries, S-1))*.15
kf_guess = np.zeros((Countries))
<<<<<<< HEAD
w_initguess = np.zeros((Countries, T+S+1)) #T+S+1
r_initguess = np.ones((Countries, T+S+1))*.5 #T+S+1
=======
w_initguess = np.zeros((Countries, T+S+1)) 
r_initguess = np.ones((Countries, T+S+1))*.5 
>>>>>>> upstream/master

#Gets the steady state variables
assets_ss, kf_ss = getSteadyState(assets_guess, kf_guess)
k_ss, n_ss, y_ss, r_ss, w_ss, c_vec_ss = getOtherVariables(np.column_stack((np.zeros(Countries), assets_ss, np.zeros(Countries))), kf_ss)


<<<<<<< HEAD
if PrintSS==True:
=======
if PrintSS==True: #Prints the results of the steady state, line 23 activates this
>>>>>>> upstream/master
        print "assets steady state", assets_ss
        print "kf steady state", kf_ss
        print "k steady state", k_ss
        print "n steady state",n_ss
        print "y steady state", y_ss
        print "r steady state",r_ss
        print "w steady state", w_ss
        print "c_vec_ss steady state",c_vec_ss


<<<<<<< HEAD
#Sets initial assets and kf
assets_init = assets_ss/2
kf_init = kf_ss/2
=======
#Sets initial assets and kf, start with something close to the steady state
assets_init = assets_ss*.95
kf_init = kf_ss*.95
>>>>>>> upstream/master

#Gets initial k, n, y, r, w, and c
k_init, n_init, y_init, r_init, w_init, c_vec_init = getOtherVariables(np.column_stack((np.zeros(Countries), assets_init, np.zeros(Countries))), kf_init)

<<<<<<< HEAD
#NEW CODE
GAMMA1 = c_vec_init

#Gets initial guess for w and r paths
=======
#Gets initial guess for w and r paths. This is set up to be linear.
>>>>>>> upstream/master
for c in range(Countries):
	w_initguess[c, :T+1] = np.linspace(w_init[c], w_ss[c], T+1)
	r_initguess[c, :T+1] = np.linspace(r_init[c], r_ss[c], T+1)
	w_initguess[c,T+1:] = w_initguess[c,T]
	r_initguess[c,T+1:] = r_initguess[c,T]

<<<<<<< HEAD
#Gets new paths for wages and rental rates to see how close it is to the original code
wstart=w_initguess
#print "wstart dimensions",wstart.shape
rstart=r_initguess
#print "rstart dimensions",rstart.shape
Iter=0
dist1=10
dist2=10

if CalcTPI==True:
    while distance>diff and Iter<MaxIters:

    	    print "Iter",Iter

            wpath0,rpath0, cpath0, apath0=get_wpath1_rpath1(wstart,rstart, np.column_stack((np.zeros(Countries), assets_init, np.zeros(Countries))))

            dist1=sp.linalg.norm(wstart[:,:T]-wpath0[:,:T],2)
            dist2=sp.linalg.norm(rstart[:,:T]-rpath0[:,:T],2)
            distance=(dist1+dist2)/2

            wstart=wstart*xi+(1-xi)*wpath0
            rstart=rstart*xi+(1-xi)*rpath0

            Iter+=1
            if distance<diff or Iter==MaxIters:
                wend=wstart
                rend=rstart


if GraphWPath==True and CalcTPI==True:
    for i in xrange(Countries):
=======

#Gets new paths for wages and rental rates to see how close it is to the original code
wstart=w_initguess
rstart=r_initguess

Iter=1 #Serves as the iteration counter
if CalcTPI==True: #Time Path Iteration, activated by line 24
    while distance>diff and Iter<MaxIters: #The timepath iteration runs until the distance gets below a threshold or the iterations hit the maximum
            wpath0,rpath0, cpath0, kpath0, ypath0=get_wpath1_rpath1(wstart,rstart,np.column_stack((np.zeros(Countries),assets_init,np.zeros(Countries))))
            dist1=sp.linalg.norm(wstart-wpath0,2) #Norm of the wage path
            dist2=sp.linalg.norm(rstart-rpath0,2) #Norm of the intrest rate path
            distlist=[dist1,dist2] #Lists the two norms taken
            distance=max(distlist) #We take the maximum of the two norms to get the distance

            #print distance

            wstart=wstart*xi+(1-xi)*wpath0 #Convex conjugate of the wage path
            rstart=rstart*xi+(1-xi)*rpath0 #Convex conjugate of the intrest rate path

            print "Iteration:",Iter,", Norm Distance: ", distance#, "Euler Error, ", EError
            Iter+=1 #Updates the iteration counter
            if distance<diff or Iter==MaxIters: #When the distance gets below the tolerance or the maximum of iterations is hit, then the TPI finishes.
                wend=wstart
                rend=rstart
            if Iter==MaxIters: #In case it never gets below the tolerance, it will throw this warning and give the last timepath.
                print "Doesn't converge within the maximum number of iterations"
                print "Providing the last iteration"


#GRAPHING ZONE

if Graphs==True and CalcTPI==True:
    for i in xrange(Countries): #Wages
>>>>>>> upstream/master
        label1='Country '+str(i)
        if CountryNamesON==True:
            label1=CountryLabel(label1)
        plt.plot(np.arange(0,T),wend[i,:T], label=label1)
    plt.title("Time path for Wages")
    plt.ylabel("Wages")
    plt.xlabel("Time Period")
    plt.legend(loc="upper right")
    plt.show()

<<<<<<< HEAD
if GraphRPath==True and CalcTPI==True:
    for i in xrange(Countries):
=======
    for i in xrange(Countries): #Rental Rates
>>>>>>> upstream/master
        label1='Country '+str(i)
        if CountryNamesON==True:
            label1=CountryLabel(label1)
        plt.plot(np.arange(0,T),rend[i,:T], label=label1)
    plt.title("Time path for Rental Rates")
    plt.ylabel("Rental Rates")
    plt.xlabel("Time Period")
    plt.legend(loc="upper right")
    plt.show()

<<<<<<< HEAD

if GraphConsPath==True and CalcTPI==True:
    for i in xrange(Countries):
        plt.plot(np.sum(cpath0[i,:,:], axis=0))
    plt.title("Time Path for Aggregate Consumption")
    plt.show()
    
=======
    for i in xrange(Countries): #Aggregate Consumption
        label1='Country '+str(i)
        if CountryNamesON==True:
            label1=CountryLabel(label1)
        plt.plot(np.arange(0,T+1),cpath0[i,:],label=label1)
    plt.title("Time Path for Aggregate Consumption")
    plt.ylabel("Consumption Level")
    plt.xlabel("Time Period")
    plt.legend(loc="upper right")
    plt.show()

    for i in xrange(Countries): #Aggregate Capital Stock
        label1='Country '+str(i)
        if CountryNamesON==True:
            label1=CountryLabel(label1)
        plt.plot(np.arange(0,T),kpath0[i,:T],label=label1)
    plt.title("Time path for Capital Path")
    plt.ylabel("Capital Stock level")
    plt.xlabel("Time Period")
    plt.legend(loc="upper right")
    plt.show()

    for i in xrange(Countries):
        label1='Country '+str(i)
        if CountryNamesON==True:
            label1=CountryLabel(label1)
        plt.plot(np.arange(0,T),ypath0[i,:T],label=label1)
    plt.title("Time path for Output")
    plt.ylabel("Output Stock level")
    plt.xlabel("Time Period")
    plt.legend(loc="upper right")
    plt.show()


>>>>>>> upstream/master<|MERGE_RESOLUTION|>--- conflicted
+++ resolved
@@ -5,9 +5,19 @@
 from matplotlib import pyplot as plt
 
 #Parameters Zone
-S = 20 #Upper bound of age for agents
+S = 10 #Upper bound of age for agents
 Countries = 2 #Number of Countries
 T = int(round(2.5*S)) #Number of time periods to convergence, based on Rick Evans' function.
+
+T_1 = S #This is like TransYear in the FORTRAN I think
+if S > 50:
+	T_1 = 50
+StartFertilityAge = int(S/80.*23)#The age when agents have their first children
+EndFertilityAge = int(S/80.*45)#The age when agents have their last children
+StartDyingAge = int(S/80.*68)#The first age agents can begin to die
+MaxImmigrantAge = int(S/80.*65)#All immigrants are between ages 0 and MaxImmigrantAge
+g_A = 0.001#Technical growth rate
+
 beta = .95 #Future consumption discount rate
 sigma = 1 #Leave it at 1, fsolve struggles with the first sigma we used (3).
 delta = .1 #Depreciation Rate
@@ -15,37 +25,27 @@
 e = np.ones((Countries, S, T+S+1)) #Labor productivities
 A = np.ones(Countries) #Techonological Change, used for idential countries
 #A=np.array([1.25,1.35,1,1.65,1.1]) #Techonological Change, used for when countries are different
+
 diff=1e-6 #Convergence Tolerance
 distance=10 #Used in taking the norm, arbitrarily set to 10
 xi=.8 #Parameter used to take the convex conjugate of paths
 MaxIters=300 #Maximum number of iterations on TPI.
 
 #Program Levers
-
 PrintSS=True #Prints the result of the Steady State functions
 CalcTPI=True #Activates the calculation of Time Path Iteration
 #NOTE: Graphing only works if CalcTPI is activated.
 Graphs=True #Activates graphing the graphs.
 CountryNamesON=True #Turns on labels for the graphs. Replaces "Country x" with proper names.
 
-#BEGIN NEW CODE
-T_1 = S #This is like TransYear in the FORTRAN I think
-
-if S > 50:
-	T_1 = 50
-
-StartFertilityAge = int(S/80.*23)#The age when agents have their first children
-EndFertilityAge = int(S/80.*45)#The age when agents have their last children
-StartDyingAge = int(S/80.*68)#The first age agents can begin to die
-MaxImmigrantAge = int(S/80.*65)#All immigrants are between ages 0 and MaxImmigrantAge
-g_A = 0.001#Technical growth rate
-
+"""
 print "T =", T
 print "T_1", T_1
 print "StartFertilityAge", StartFertilityAge
 print "EndFertilityAge", EndFertilityAge
 print "StartDyingAge", StartDyingAge
 print "MaxImmigrantAge", MaxImmigrantAge
+"""
 
 #DEMOGRAPHICS FUNCTIONS
 
@@ -189,7 +189,7 @@
 
 FertilityRates, MortalityRates, Migrants, N_matrix, Nhat_matrix = getDemographics()
 
-#plotDemographics(0,[0,19],"USA")
+plotDemographics(0,[0,19],"USA")
 
 def hatvariables(Kpathreal, kfpathreal, Nhat_matrix):
 
@@ -221,32 +221,26 @@
 
 	"""
 
-def get_hh_Rick_way(c_guess, w_chunk, r_chunk, e_chunk, agent_assets, current_s):
-
-	print "Hello"
-
-
 #STEADY STATE FUNCTIONS
 
 def getOtherVariables(assets, kf):
-<<<<<<< HEAD
-    	"""
-    	Description:
-        	-Based on the assets and capital held by foreigners, we calculate the other variables.
-    	Inputs:
-        	-assets [Countries,S+1]: Matrix of assets
-        	-kf[Countries, ]: Domestic capital held by foreigners
-        Objects in function:
-                -NONE that aren't Already listed
-
-    	Output:
-        	-k[Countries,]: Capital (1.10)
-        	-n[Countries,]: Sum of labor productivities (1.11)
-        	-y[Countries,]: Output (1.12)
-        	-r[Countries,]: Rental Rate (1.13)
-        	-w[Countries,]: Wage (1.14)
-        	-c_vec[Countries,S]: Vector of consumptions (1.15)
-    	"""
+	"""
+	Description:
+		-Based on the assets and capital held by foreigners, we calculate the other variables.
+	Inputs:
+		-assets [Countries,S+1]: Matrix of assets
+		-kf[Countries, ]: Domestic capital held by foreigners
+	Objects in function:
+		-NONE that aren't already listed
+
+	Output:
+		-k[Countries,]: Capital (1.10)
+		-n[Countries,]: Sum of labor productivities (1.11)
+		-y[Countries,]: Output (1.12)
+		-r[Countries,]: Rental Rate (1.13)
+		-w[Countries,]: Wage (1.14)
+		-c_vec[Countries,S]: Vector of consumptions (1.15)
+	"""
 	
 	k = np.sum(assets[:,1:-1], axis=1) - kf
 	n = np.sum(e[:,:,0], axis=1)
@@ -260,54 +254,31 @@
 	return k, n, y, r, w, c_vec
 
 def SteadyStateSolution(guess):
-<<<<<<< HEAD
-	"""
-    Description: 
-	    -This is the function that will be optimized by fsolve.
-	Inputs:
-   	    -guess[Countries,S+1]: vector that pieced together from assets and kf.
+	"""
+	Description: 
+		-This is the function that will be optimized by fsolve.
+	Inputs:
+		-guess[Countries,S+1]: vector that pieced together from assets and kf.
 	Objects in Function:
-	-kf[Countries,]:
-            -assets[Countries,S]:
-            -k[Countries,]:
-            -n[Countries,]:
-            -y[Countries,]:
-            -r[Countries,]:
-            -w[Countries,]:
-            -c_vec[Countries, S]:
-            -Euler_c:
-            -Euler_r:
-            -Euler_kf:
-        Output:
-            -all_Euler: Similar to guess, it's a vector that's has both assets and kf.    	
-	"""
-=======
-    	"""
-        Description: 
-    	    -This is the function that will be optimized by fsolve.
-        Inputs:
-    	    -guess[Countries,S+1]: vector that pieced together from assets and kf.
-        Objects in Function:
-            -kf[Countries,]:Foreign capital held by foreigners in each country
-            -assets[Countries,S]: Asset path for each country
-            -k[Countries,]:Capital for each country
-            -n[Countries,]:Labor for each country
-            -y[Countries,]:Output for each country
-            -r[Countries,]:Rental Rate for each country
-            -w[Countries,]:Wage for each country
-            -c_vec[Countries, S]: Consumption by cohort in each country
-            -Euler_c[Countries, S-1]: Corresponds to (1.16)
-            -Euler_r[Countries,]: Corresponds to (1.17)
-            -Euler_kf(Scalar): Corresponds to (1.18)
-        Output:
-            -all_Euler[Countries*S,]: Similar to guess, it's a vector that's has both assets and kf.
-    	
-    	"""
->>>>>>> 23593406
+		-kf[Countries,]:Foreign capital held by foreigners in each country
+		-assets[Countries,S]: Asset path for each country
+		-k[Countries,]:Capital for each country
+		-n[Countries,]:Labor for each country
+		-y[Countries,]:Output for each country
+		-r[Countries,]:Rental Rate for each country
+		-w[Countries,]:Wage for each country
+		-c_vec[Countries, S]: Consumption by cohort in each country
+		-Euler_c[Countries, S-1]: Corresponds to (1.16)
+		-Euler_r[Countries,]: Corresponds to (1.17)
+		-Euler_kf(Scalar): Corresponds to (1.18)
+	Output:
+	-all_Euler[Countries*S,]: Similar to guess, it's a vector that's has both assets and kf.
+	
+	"""
 	#Takes a 1D guess of length Countries*S and reshapes it to match what the original input into the fsolve looked like since fsolve flattens numpy arrays
 	guess = np.reshape(guess[:,np.newaxis], (Countries, S))
 
-        #Sets kf as the last element of the guess vector for each country and assets as everything else
+	#Sets kf as the last element of the guess vector for each country and assets as everything else
 	assets = guess[:,:-1]
 	kf = guess[:,-1]
 
@@ -322,15 +293,9 @@
 	Euler_r = r[1:] - r[0]
 	Euler_kf = np.sum(kf)
 
-        #print "Euler C", Euler_c.shape
-        #print "Euler r",Euler_r.shape
-        #print "Euler kf",Euler_kf.shape
-
 	#Makes a new 1D vector of length Countries*S that contains all the Euler equations
 	all_Euler = np.append(np.append(np.ravel(Euler_c), np.ravel(Euler_r)), Euler_kf)
 
-        #print "all_Euler",all_Euler.shape
-
 	return all_Euler
 
 def getSteadyState(assets_init, kf_init):
@@ -342,9 +307,9 @@
 	    -assets_init[Countries,S-1]:Intial guess for asset path
 	    -kf_init[Countries]:Initial guess on foreigner held capital  
 
-        Objects in Function:
-            -guess[Countries,S]: A combined matrix that has both assets_init and kf_init
-            -ss[S*Countries,]: The result from optimization.
+    Objects in Function:
+        -guess[Countries,S]: A combined matrix that has both assets_init and kf_init
+        -ss[S*Countries,]: The result from optimization.
 
 	Outputs:
 	    -assets_ss[Countries,S-1]:Calculated assets steady state
@@ -376,71 +341,60 @@
 	Description:
 		This solves for equations 1.15 and 1.16 in the StepbyStep pdf for a certain generation
 	Inputs:
-	    -c_1: Initial consumption (not necessarily for the year they were born)
-	    -wpath_chunk: Wages of an agents lifetime, a section of the timepath
-	    -rpath_chunk: Rental rate of an agents lifetime, a section of the timepath
-	    -e_chunk: Worker productivities of an agents lifetime, a section of the global matrix
-	    -starting_assets: Initial assets of the agent. Will be 0s if we are beginning in the year the agent was born
-	    -current_s: Current age of the agent
-
-        Objects in Function:
-            -NONE
+		-c_1: Initial consumption (not necessarily for the year they were born)
+		-wpath_chunk: Wages of an agents lifetime, a section of the timepath
+		-rpath_chunk: Rental rate of an agents lifetime, a section of the timepath
+		-e_chunk: Worker productivities of an agents lifetime, a section of the global matrix
+		-starting_assets: Initial assets of the agent. Will be 0s if we are beginning in the year the agent was born
+		-current_s: Current age of the agent
+
+		Objects in Function:
+			-NONE
 
 	Outputs:
-	    -c_path[Countries, S]: Path of consumption until the agent dies
-	    -asset_path[Countries, S+1]: Path of assets until the agent dies
-	"""
-        #Initializes the cpath and asset path vectors
+		-c_path[Countries, S]: Path of consumption until the agent dies
+		-asset_path[Countries, S+1]: Path of assets until the agent dies
+	"""
+
+	#Initializes the cpath and asset path vectors
 	c_path = np.zeros((Countries, S))
 	asset_path = np.zeros((Countries, S+1))
-        #print c_1.shape
-        #For each country, the cpath and asset path vectors' are the initial values provided.
+
+	#For each country, the cpath and asset path vectors' are the initial values provided.
 	c_path[:,0] = c_1
 	asset_path[:,0] = starting_assets
 
-        #Based on the individual chunks, these are the households choices
+	#Based on the individual chunks, these are the households choices
 	for s in range(1,S):
 		c_path[:,s] = (beta * (1 + rpath_chunk[:,s] - delta))**(1/sigma) * c_path[:,s-1]
-                asset_path[:,s] = wpath_chunk[:,s]*e[:,s,s-1] + (1 + rpath_chunk[:,s-1] - delta)*asset_path[:,s-1] - c_path[:,s-1]
+		asset_path[:,s] = wpath_chunk[:,s]*e[:,s,s-1] + (1 + rpath_chunk[:,s-1] - delta)*asset_path[:,s-1] - c_path[:,s-1]
 	
-        asset_path[:,s+1] = wpath_chunk[:,s]*e_chunk[:,s] + (1 + rpath_chunk[:,s] - delta)*asset_path[:,s] - c_path[:,s]
+	asset_path[:,s+1] = wpath_chunk[:,s]*e_chunk[:,s] + (1 + rpath_chunk[:,s] - delta)*asset_path[:,s] - c_path[:,s]
 
 	#Returns the relevant part of c_path and asset_path for all countries 
-
 	return c_path[:,0:S-current_s], asset_path[:,0:S+1-current_s]
 
 def find_optimal_starting_consumptions(c_1, wpath_chunk, rpath_chunk, epath_chunk, starting_assets, current_s):
-<<<<<<< HEAD
-	"""
-	Description:
-		Takes the assets path from the get_householdchoices_path function and creates  
-	Inputs:
-		c_1: Initial consumption (not necessarily for the year they were born)
-		wpath_chunk: Wages of an agents lifetime, a part of the timepath
-		rpath_chunk: Rental rate of an agents lifetime, another part of the timeparth.
-		epath_chunk: Worker productivities of an agents lifetime, another part.
-		starting_assets: Initial assets of the agent. It's 0 at the beginning of life.
-		current_s: Current age of the agent
-=======
-        """
-        Description:
-            Takes the assets path from the get_householdchoices_path function and creates  
-        Inputs:
-        Dimension varies
-            -c_1: Initial consumption (not necessarily for the year they were born)
-            -wpath_chunk: Wages of an agents lifetime, a part of the timepath
-            -rpath_chunk: Rental rate of an agents lifetime, another part of the timeparth.
-            -epath_chunk: Worker productivities of an agents lifetime, another part.
-            -starting_assets: Initial assets of the agent. It's 0 at the beginning of life.
-            -current_s: Current age of the agent
->>>>>>> 23593406
-
-        Objects in Function:
-            -cpath: Path of consumption based on chunk given.
-            -assets_path: Path of assets based on the chunks given
-
-        Outputs:
-            -Euler:A flattened version of the assets_path matrix
+	"""
+	Description:
+		Takes the assets path from the get_householdchoices_path function and creates Euluer errors
+
+	Inputs:
+	Dimension varies
+		-c_1: Initial consumption (not necessarily for the year they were born)
+		-wpath_chunk: Wages of an agents lifetime, a part of the timepath
+		-rpath_chunk: Rental rate of an agents lifetime, another part of the timepath.
+		-epath_chunk: Worker productivities of an agents lifetime, another part.
+		-starting_assets: Initial assets of the agent. It's 0 at the beginning of life.
+		-current_s: Current age of the agent
+
+
+	Objects in Function:
+		-cpath: Path of consumption based on chunk given.
+		-assets_path: Path of assets based on the chunks given
+
+	Outputs:
+		-Euler:A flattened version of the assets_path matrix
 
 	"""
 
@@ -452,117 +406,53 @@
 	return Euler
 
 def get_prices(Kpath, kf_tpath):
-    	"""
-        Description:
-            Based on the given paths, the paths for wages and rental rates are figured
-            out based on equations 1.4-1.5
-
-        Inputs:
-            -assets_tpath: Asset timepath
-            -kf_tpath: Foreign held capital timepath.
-
-        Objects in Functions:
-            -Kdpath[Countries, S+T+1]:Path of domestic owned capital stock
-
-        Outputs:
-            -wpath[Countries, S+T+1]: Wage path
-            -rpath[Countries, S+T+1]: Rental rate path
-            -ypath[Countries, S+T+1]: Output path
-
-    	"""
-<<<<<<< HEAD
+	"""
+	Description:
+		Based on the given paths, the paths for wages and rental rates are figured
+		out based on equations 1.4-1.5
+
+	Inputs:
+		-assets_tpath: Asset timepath
+		-kf_tpath: Foreign held capital timepath.
+
+	Objects in Functions:
+		-Kdpath[Countries, S+T+1]:Path of domestic owned capital stock
+
+	Outputs:
+	-wpath[Countries, S+T+1]: Wage path
+	-rpath[Countries, S+T+1]: Rental rate path
+	-ypath[Countries, S+T+1]: Output path
+
+	"""
+
+	#Initializes the path for output, y.
+	ypath=np.zeros((Countries,S+T+1))
+
+	Kdpath=Kpath-kf_tpath
+
 	#Gets non-price variables needed to caluclate prices
-	n = np.sum(e, axis=1)
-	ypath=np.zeros((Countries,S+T+1))
+	n = np.sum(e, axis=1) #Sum of the labor productivities
+
+	#EINSUM POTENTIAL
 	for i in xrange(Countries):
 		ypath[i,:] = (Kpath[i,:]**alpha) * ((A[i]*n[i,:])**(1-alpha))
-=======
-
-        #Initializes the path for output, y.
-        ypath=np.zeros((Countries,S+T+1))
-
-        Kdpath=Kpath-kf_tpath
-
-	#Gets non-price variables needed to caluclate prices
-        n = np.sum(e, axis=1) #Sum of the labor productivities
-        for i in xrange(Countries):
-            ypath[i,:] = (Kpath[i,:]**alpha) * ((A[i]*n[i,:])**(1-alpha))
-
->>>>>>> upstream/master
+
 	#Gets prices
 	rpath = alpha * ypath / Kpath
 	wpath = (1-alpha) * ypath / n
 
-<<<<<<< HEAD
-	#Stacks extra year of steady state for later code that tries to use outside index
-	#rpath = np.column_stack((rpath, rpath[:,-1]))
-	#wpath = np.column_stack((wpath, wpath[:,-1]))
-
-	#Returns only the first country's interest rate, since they should be the same in theory
-	return wpath, rpath
-=======
-        for i in xrange(Countries):
-            rpath[i,T:]=r_ss[i]
-            wpath[i,T:]=w_ss[i]
+	#EINSUM POTENTIAL
+	for i in xrange(Countries):
+		rpath[i,T:]=r_ss[i]
+		wpath[i,T:]=w_ss[i]
 
 	#Returns only the first country's interest rate, since they should be the same in theory
 	return wpath, rpath, ypath
->>>>>>> upstream/master
 
 def get_foreignK_path(Kpath,rpath):
         """
         Description:
            This calculates the timepath of the foreign capital stock. This is based on equation (1.12 and 1.13).
-<<<<<<< HEAD
-        Inputs:
-            apath-Asset path, from our calculations
-            rpath-Rental Rate path, also from our calculation
-        Outputs:
-            kfPath-Path of domestic capital held by foreigners.
-        """
-        #Sums the labor productivities across cohorts
-        n = np.sum(e[:,:,:], axis=1)
-        #Sums the assets across cohorts to give the domestic capital stock
-
-        #Declares the array that will later be used.
-        kfPath=np.zeros((Countries,S+T+1))
-        kDPath=np.zeros((Countries,S+T+1))
-
-        for i in xrange(1,Countries):
-            kDPath[i,:]=(rpath[i,:]/alpha)**(1/(alpha-1))*n[i,:]*A[i]
-
-        #This is using equation 1.13 solved for the foreign capital stock to caluclate the foreign capital stock
-        kfPath=Kpath-kDPath
-
-        #To satisfy 1.18, the first country's assets is the negative of the sum of all the other countries' assets
-        kfPath[0,:]=-np.sum(kfPath,axis=0)
-        
-        return kfPath
-
-def get_wpath1_rpath1(w_path0, r_path0, starting_assets):
-	"""
-	Description:
-		Takes initial paths of wages and rental rates, gives the consumption path and the the wage and rental paths that are implied by that consumption path.
-
-	Inputs:
-		w_path0: initial w path
-		r_path0: initial r path:
-	Outputs:
-		w_path1: calculated w path
-		r_path1: calculated r path
-		c_timepath: timepath of consumption implied from initial guess
-		assets_timepath: timepath of assets implied from initial guess
-
-	"""
-	#Initializes timepath variables
-	c_timepath = np.zeros((Countries,S,T+1))
-	assets_timepath = np.zeros((Countries,S+1, S+T+1))
-
-	#NEW CODE
-	bequests_timepath = np.zeros((Countries, S+1, T+1))
-	bequests_timepath[:,:,0] = getBequests(np.tile(np.arange(S+1)/S, (Countries,1)), 0)
-	assets_timepath[:,:,0] = starting_assets
-=======
         Inputs:
             apath:Asset path, from our calculations
             rpath:Rental Rate path, also from our calculation
@@ -585,6 +475,7 @@
         kDPath=np.zeros((Countries,S+T+1))
 
         #Goes through each country and individually calculates the domestic owned capital stock.
+        #EINSUM POTENTIAL
         for i in xrange(1,Countries):
             kDPath[i,:]=(rpath[i,:]/alpha)**(1/(alpha-1))*n[i,:]*A[i]
 
@@ -594,191 +485,126 @@
         #To satisfy 1.18, the first country's assets is the negative of the sum of all the other countries' assets
         kfPath[0,:]=-np.sum(kfPath,axis=0)
 
+		#Making every year beyond t equal to the steady-state
         for i in xrange(Countries):
             kfPath[i,T:]=kf_ss[i]
-
-        #print kfPath[0,:]
         
         return kfPath
 
 def get_wpath1_rpath1(w_path0, r_path0, starting_assets):
-        """
-        Description:
-            Takes initial paths of wages and rental rates, gives the consumption path and the the wage and rental paths that are implied by that consumption path.
-
-        Inputs:
-            -w_path0[Countries, S+T+1]: initial w path
-            -r_path0[Countries, S+T+1]: initial r path
-        
-        Objects in Function:
-        Note that these vary in dimension depending on the loop.
-            -current_s: The age of the cohort at time 0
-            -opt_consump: Solved for consumption
-            -starting_assets: Initial assets for the cohorts. 
-            -cpath_indiv: The small chunk of cpath.
-            -assetpath_indiv: The small chunk of assetpath_indiv
-            -optimalconsumption: Solved from the chunks
-            -c_timepath: Overall consumption path
-            -assets_timepath: Overall assets timepath
-            -kfpath: Foreign held domestic capital
-            -agent assets: Assets held by individuals.
-
-
-        Outputs:
-            -w_path1[Countries,S+T+1]: calculated w path
-            -r_path1[Countries,S+T+1]: calculated r path
-            -CPath[Countries,S+T+1]: Calculated aggregate consumption path for each country
-            -Kpath[Countries,S+T+1]: Calculated capital stock path.
-            -ypath1[Countries, S+T+1]: timepath of assets implied from initial guess
-
-        """
-        #Initializes timepath variables
+	"""
+	Description:
+		Takes initial paths of wages and rental rates, gives the consumption path and the the wage and rental paths that are implied by that consumption path.
+
+	Inputs:
+		-w_path0[Countries, S+T+1]: initial w path
+		-r_path0[Countries, S+T+1]: initial r path
+
+	Objects in Function:
+	Note that these vary in dimension depending on the loop.
+		-current_s: The age of the cohort at time 0
+		-opt_consump: Solved for consumption
+		-starting_assets: Initial assets for the cohorts. 
+		-cpath_indiv: The small chunk of cpath.
+		-assetpath_indiv: The small chunk of assetpath_indiv
+		-optimalconsumption: Solved from the chunks
+		-c_timepath: Overall consumption path
+		-assets_timepath: Overall assets timepath
+		-kfpath: Foreign held domestic capital
+		-agent assets: Assets held by individuals.
+
+	Outputs:
+		-w_path1[Countries,S+T+1]: calculated w path
+		-r_path1[Countries,S+T+1]: calculated r path
+		-CPath[Countries,S+T+1]: Calculated aggregate consumption path for each country
+		-Kpath[Countries,S+T+1]: Calculated capital stock path.
+		-ypath1[Countries, S+T+1]: timepath of assets implied from initial guess
+
+	"""
+
+	#Initializes timepath variables
 	c_timepath = np.zeros((Countries,S,T+1))
-	#test = np.zeros((Countries,S,T+1))
 	assets_timepath = np.zeros((Countries,S+1, S+T+1)) #Countries,S+1,S+T+1
-        assets_timepath[:,:,0]=starting_assets
-
-        c_timepath[:,S-1,0]=w_path0[:,0]*e[:,S-1,0]+(1+r_path0[:,0]-delta)*assets_timepath[:,S-1,0]
-
-	#Makes an initial guess for fsolve. Will be used in each generation
-	#c_guess = np.ones(Countries)*.9
->>>>>>> upstream/master
+	assets_timepath[:,:,0]=starting_assets
+	bequests_timepath = np.zeros((Countries, S+1, S+T+1)) #Is this too big?
 
 	c_timepath[:,S-1,0] = w_path0[:,0]*e[:,S-1,0] + (1 + r_path0[:,0] - delta)*assets_timepath[:,S-1,0]
-	#c_guess = np.ones(Countries)*.9
+
 	#Fills the upper triangle
-<<<<<<< HEAD
 	for s in range(S-2,-1, -1):
 		agent_assets = starting_assets[:,s]
-=======
-	for s in xrange(S-2, -1, -1):
-                #c_guess=np.diagonal(c_timepath[:,S-s:,:s-1])
-                #print c_guess.shape
-                #starting_assets=np.ones((Countries))*.1*s
-                agent_assets=starting_assets[:,s]
-
->>>>>>> upstream/master
+
 		#We are only doing this for all generations alive in time t=0
 		t = 0
 		#We are iterating through each generation in time t=0
 		current_s = s
-		#test = np.arange(Countries*S*(T+1)).reshape(Countries,S,T+1)
-
-		#NOTE: TELL JEFF THAT WE ADDED THE SUBTRACT AT THE END
 
 		c_guess = c_timepath[:,s+1,t]/((beta*(1+r_path0[:,t]-delta))**(1/sigma))
-		c_guessnew= np.diagonal(c_timepath[:, s+1:, :], axis1=1, axis2=2)
-		c_guessnewfirst = c_timepath[:,s+1,t]/((beta*(1+r_path0[:,t]-delta))**(1/sigma))
-		#print "New guess", np.round(c_guessnew, decimals=3), c_guessnewfirst[0]
-		#print np.round(np.transpose(c_timepath[0,:,:T_1-s+3]), decimals=3)
-
-		c_guessnew = np.column_stack((c_guessnewfirst,c_guessnew))
-
-
-                c_guess=c_timepath[:,s+1,t]/(beta*(1+r_path0[:,t+1]-delta))**(1/sigma)
 
 		#Gets optimal initial consumption beginning in the current age of the agent using chunks of w and r that span the lifetime of the given generation
-<<<<<<< HEAD
-		opt_consump = opt.fsolve(find_optimal_starting_consumptions, c_guess, args = (w_path0[:,t:t+S], r_path0[:,t:t+S], e[:,0,t:t+S], agent_assets, current_s))
-
+		opt_consump = opt.fsolve(find_optimal_starting_consumptions, c_guess, args = \
+			(w_path0[:,t:t+S], r_path0[:,t:t+S], e[:,0,t:t+S],agent_assets, current_s))
+	
 		#Gets optimal timepaths beginning initial consumption and starting assets
-		cpath_indiv, assetpath_indiv = get_householdchoices_path(opt_consump, w_path0[:,t:t+S], r_path0[:,t:t+S], e[:,0,t:t+S], agent_assets, current_s)
-
-		for i in range(Countries):
+		cpath_indiv, assetpath_indiv = get_householdchoices_path\
+			(opt_consump, w_path0[:,t:t+S], r_path0[:,t:t+S], e[:,0,t:t+S], agent_assets, current_s)
+
+		for i in xrange(Countries):
 			np.fill_diagonal(c_timepath[i,s:,:], cpath_indiv[i,:])
 			np.fill_diagonal(assets_timepath[i,s:,:], assetpath_indiv[i,:])
 
-		#NEW CODE
-		bequests_timepath[:,:,S-s-1] = getBequests(assets_timepath[:,:,S-s-1], s)
-
-		
+		#bequests_timepath[:,:,S-s-2] = getBequests(assets_timepath[:,:,S-s-2], s)
+		#print s, S-s-2
+		#print np.transpose(np.round(bequests_timepath[0,:,:], decimals=3))
+
 		#print np.round(cpath_indiv[0,:], decimals=3), opt_consump[0]
 		#print np.round(np.transpose(c_timepath[0,:,:T_1-s+3]), decimals=3)
 		#print np.round(starting_assets[0,:], decimals=3)
 		#print np.round(assetpath_indiv[0,:], decimals=3), agent_assets[0]
 		#print np.round(np.transpose(assets_timepath[0,:,:T_1]), decimals=3)
-		
-
-	#Fills everything except for the upper triangle
-	for t in range(1,T):
-		current_s = 0
-		starting_assets = np.zeros((Countries))
-
-		c_guess = c_timepath[:,s+1,t]/((beta*(1+r_path0[:,t]-delta))**(1/sigma))
-
-		optimalconsumption = opt.fsolve(find_optimal_starting_consumptions, c_guess, args = (w_path0[:,t:t+S], r_path0[:,t:t+S], e[:,0,t:t+S], starting_assets, current_s))
-=======
-		
-		opt_consump_1 = opt.fsolve(find_optimal_starting_consumptions, c_guess, args = \
-                        (w_path0[:,t:t+S], r_path0[:,t:t+S], e[:,s,t:t+S],agent_assets, current_s))
-		
-		#Gets optimal timepaths beginning initial consumption and starting assets
-		cpath_indiv, assetpath_indiv = get_householdchoices_path\
-                        (opt_consump_1, w_path0[:,t:t+S], r_path0[:,t:t+S], e[:,s,t:t+S], agent_assets, current_s)
-
-		for i in xrange(Countries):
-			np.fill_diagonal(c_timepath[i,s:,:], cpath_indiv[i,:])
-			np.fill_diagonal(assets_timepath[i,s:,:], assetpath_indiv[i,:])
 
 	#Fills everything except for the upper triangle
 	for t in xrange(1,T):
 		current_s = 0 #This is always zero because this section deals with people who haven't been born yet in time T=0
 		agent_assets = np.zeros((Countries))
-                c_guess=c_timepath[:,s+1,t]/(beta*(1+r_path0[:,t+1]-delta))**(1/sigma)
->>>>>>> upstream/master
+
+		c_guess = c_timepath[:,s+1,t]/((beta*(1+r_path0[:,t+1]-delta))**(1/sigma))
 
 		optimalconsumption = opt.fsolve(find_optimal_starting_consumptions, c_guess, args = \
-                        (w_path0[:,t:t+S], r_path0[:,t:t+S], e[:,s,t:t+S], agent_assets, current_s))
-
-<<<<<<< HEAD
+			(w_path0[:,t:t+S], r_path0[:,t:t+S], e[:,0,t:t+S], agent_assets, current_s))
+
+		cpath_indiv, assetpath_indiv = get_householdchoices_path\
+			(optimalconsumption, w_path0[:,t:t+S], r_path0[:,t:t+S], e[:,0,t:t+S], agent_assets, current_s)
+
+
 		for i in range(Countries):
 			np.fill_diagonal(c_timepath[i,:,t:], cpath_indiv[i,:])
 			np.fill_diagonal(assets_timepath[i,:,t:], assetpath_indiv[i,:])
 
-		#NEW CODE
-		bequests_timepath[:,:,t] = getBequests(assets_timepath[:,:,t], t)
-
+		#bequests_timepath[:,:,t+S-2] = getBequests(assets_timepath[:,:,t+S-2], t+S-2)
+		#print t
+		#print np.transpose(np.round(bequests_timepath[0,:,:], decimals=3))
+
+	#Calculates the total amount of capital in each country
 	Kpath=np.sum(assets_timepath,axis=1)
+	#After time period T, the total capital stock is forced to be the steady state
 	for i in xrange(Countries):
 		Kpath[i,T:]=k_ss[i]
 
+	#Calculates Aggregate Consumption
+	Cpath=np.sum(c_timepath,axis=1)
+	for i in xrange(Countries):
+		Cpath[i,T:]=Cpath[i,T-1]
+
+	#Gets the foriegned owned capital
 	kfpath=get_foreignK_path(Kpath, r_path0)
-	w_path1, r_path1 = get_prices(Kpath,kfpath)
-
-	return w_path1, r_path1, c_timepath, assets_timepath
-
-def CountryLabel(Country):
-=======
-		cpath_indiv, assetpath_indiv = get_householdchoices_path\
-                        (optimalconsumption, w_path0[:,t:t+S], r_path0[:,t:t+S], e[:,s,t:t+S], agent_assets, current_s)
-
-                for i in xrange(Countries):
-			np.fill_diagonal(c_timepath[i,:,t:], cpath_indiv[i,:])
-			np.fill_diagonal(assets_timepath[i,:,t:], assetpath_indiv[i,:])
-
-        #Calculates the total amount of capital in each country
-        Kpath=np.sum(assets_timepath,axis=1)
-        #After time period T, the total capital stock is forced to be the steady state
-        for i in xrange(Countries):
-            Kpath[i,T:]=k_ss[i]
-
-        #Calculates Aggregate Consumption
-        Cpath=np.sum(c_timepath,axis=1)
-        for i in xrange(Countries):
-            Cpath[i,T:]=Cpath[i,T-1]
-
-        #Gets the foriegned owned capital
-        kfpath=get_foreignK_path(Kpath, r_path0)
-
-        #Based on the overall capital path and the foreign owned capital path, we get new w and r paths.
- 	w_path1, r_path1, ypath1 = get_prices(Kpath,kfpath)
-
-        #kdpath=Kpath-kfpath
-
-        return w_path1, r_path1, Cpath, Kpath, ypath1
+
+	#Based on the overall capital path and the foreign owned capital path, we get new w and r paths.
+	w_path1, r_path1, ypath1 = get_prices(Kpath,kfpath)
+
+	return w_path1, r_path1, Cpath, Kpath, ypath1
 
 def CountryLabel(Country): #Activated by line 28
->>>>>>> upstream/master
     '''
     Description: 
         Converts the generic country label given for the graphs and converts it to a proper name
@@ -786,21 +612,14 @@
     Inputs:
         -Country (String): This is simply the generic country label
 
-<<<<<<< HEAD
-=======
     Objects in Function:
         -NONE
-
-
->>>>>>> upstream/master
     Outputs:
         -Name (String): The proper name of the country which you decide. Make sure the number of country names lines
             up with the number of countries, otherwise, the function will not proceed.
     '''
-<<<<<<< HEAD
-=======
+
     #Each country is given a number
->>>>>>> upstream/master
     if Country=="Country 0":
         Name="United States"
     if Country=="Country 1":
@@ -816,11 +635,7 @@
     if Country=="Country 6":
         Name="India"
 
-<<<<<<< HEAD
-    #Add Country labels here
-=======
     #Add More Country labels here
->>>>>>> upstream/master
 
     return Name
 	
@@ -829,95 +644,39 @@
 #Initalizes initial guesses
 assets_guess = np.ones((Countries, S-1))*.15
 kf_guess = np.zeros((Countries))
-<<<<<<< HEAD
+
 w_initguess = np.zeros((Countries, T+S+1)) #T+S+1
 r_initguess = np.ones((Countries, T+S+1))*.5 #T+S+1
-=======
-w_initguess = np.zeros((Countries, T+S+1)) 
-r_initguess = np.ones((Countries, T+S+1))*.5 
->>>>>>> upstream/master
 
 #Gets the steady state variables
 assets_ss, kf_ss = getSteadyState(assets_guess, kf_guess)
 k_ss, n_ss, y_ss, r_ss, w_ss, c_vec_ss = getOtherVariables(np.column_stack((np.zeros(Countries), assets_ss, np.zeros(Countries))), kf_ss)
 
 
-<<<<<<< HEAD
-if PrintSS==True:
-=======
 if PrintSS==True: #Prints the results of the steady state, line 23 activates this
->>>>>>> upstream/master
-        print "assets steady state", assets_ss
-        print "kf steady state", kf_ss
-        print "k steady state", k_ss
-        print "n steady state",n_ss
-        print "y steady state", y_ss
-        print "r steady state",r_ss
-        print "w steady state", w_ss
-        print "c_vec_ss steady state",c_vec_ss
-
-
-<<<<<<< HEAD
-#Sets initial assets and kf
-assets_init = assets_ss/2
-kf_init = kf_ss/2
-=======
+	print "assets steady state", assets_ss
+	print "kf steady state", kf_ss
+	print "k steady state", k_ss
+	print "n steady state",n_ss
+	print "y steady state", y_ss
+	print "r steady state",r_ss
+	print "w steady state", w_ss
+	print "c_vec_ss steady state",c_vec_ss
+
 #Sets initial assets and kf, start with something close to the steady state
 assets_init = assets_ss*.95
 kf_init = kf_ss*.95
->>>>>>> upstream/master
 
 #Gets initial k, n, y, r, w, and c
 k_init, n_init, y_init, r_init, w_init, c_vec_init = getOtherVariables(np.column_stack((np.zeros(Countries), assets_init, np.zeros(Countries))), kf_init)
 
-<<<<<<< HEAD
-#NEW CODE
-GAMMA1 = c_vec_init
-
-#Gets initial guess for w and r paths
-=======
 #Gets initial guess for w and r paths. This is set up to be linear.
->>>>>>> upstream/master
 for c in range(Countries):
 	w_initguess[c, :T+1] = np.linspace(w_init[c], w_ss[c], T+1)
 	r_initguess[c, :T+1] = np.linspace(r_init[c], r_ss[c], T+1)
 	w_initguess[c,T+1:] = w_initguess[c,T]
 	r_initguess[c,T+1:] = r_initguess[c,T]
 
-<<<<<<< HEAD
-#Gets new paths for wages and rental rates to see how close it is to the original code
-wstart=w_initguess
-#print "wstart dimensions",wstart.shape
-rstart=r_initguess
-#print "rstart dimensions",rstart.shape
-Iter=0
-dist1=10
-dist2=10
-
-if CalcTPI==True:
-    while distance>diff and Iter<MaxIters:
-
-    	    print "Iter",Iter
-
-            wpath0,rpath0, cpath0, apath0=get_wpath1_rpath1(wstart,rstart, np.column_stack((np.zeros(Countries), assets_init, np.zeros(Countries))))
-
-            dist1=sp.linalg.norm(wstart[:,:T]-wpath0[:,:T],2)
-            dist2=sp.linalg.norm(rstart[:,:T]-rpath0[:,:T],2)
-            distance=(dist1+dist2)/2
-
-            wstart=wstart*xi+(1-xi)*wpath0
-            rstart=rstart*xi+(1-xi)*rpath0
-
-            Iter+=1
-            if distance<diff or Iter==MaxIters:
-                wend=wstart
-                rend=rstart
-
-
-if GraphWPath==True and CalcTPI==True:
-    for i in xrange(Countries):
-=======
-
 #Gets new paths for wages and rental rates to see how close it is to the original code
 wstart=w_initguess
 rstart=r_initguess
@@ -925,13 +684,13 @@
 Iter=1 #Serves as the iteration counter
 if CalcTPI==True: #Time Path Iteration, activated by line 24
     while distance>diff and Iter<MaxIters: #The timepath iteration runs until the distance gets below a threshold or the iterations hit the maximum
-            wpath0,rpath0, cpath0, kpath0, ypath0=get_wpath1_rpath1(wstart,rstart,np.column_stack((np.zeros(Countries),assets_init,np.zeros(Countries))))
+
+            wpath0, rpath0, cpath0, kpath0, ypath0 = get_wpath1_rpath1(wstart,rstart, np.column_stack((np.zeros(Countries), assets_init, np.zeros(Countries))))
+
             dist1=sp.linalg.norm(wstart-wpath0,2) #Norm of the wage path
             dist2=sp.linalg.norm(rstart-rpath0,2) #Norm of the intrest rate path
             distlist=[dist1,dist2] #Lists the two norms taken
             distance=max(distlist) #We take the maximum of the two norms to get the distance
-
-            #print distance
 
             wstart=wstart*xi+(1-xi)*wpath0 #Convex conjugate of the wage path
             rstart=rstart*xi+(1-xi)*rpath0 #Convex conjugate of the intrest rate path
@@ -945,12 +704,9 @@
                 print "Doesn't converge within the maximum number of iterations"
                 print "Providing the last iteration"
 
-
 #GRAPHING ZONE
-
 if Graphs==True and CalcTPI==True:
     for i in xrange(Countries): #Wages
->>>>>>> upstream/master
         label1='Country '+str(i)
         if CountryNamesON==True:
             label1=CountryLabel(label1)
@@ -961,12 +717,7 @@
     plt.legend(loc="upper right")
     plt.show()
 
-<<<<<<< HEAD
-if GraphRPath==True and CalcTPI==True:
-    for i in xrange(Countries):
-=======
     for i in xrange(Countries): #Rental Rates
->>>>>>> upstream/master
         label1='Country '+str(i)
         if CountryNamesON==True:
             label1=CountryLabel(label1)
@@ -977,15 +728,6 @@
     plt.legend(loc="upper right")
     plt.show()
 
-<<<<<<< HEAD
-
-if GraphConsPath==True and CalcTPI==True:
-    for i in xrange(Countries):
-        plt.plot(np.sum(cpath0[i,:,:], axis=0))
-    plt.title("Time Path for Aggregate Consumption")
-    plt.show()
-    
-=======
     for i in xrange(Countries): #Aggregate Consumption
         label1='Country '+str(i)
         if CountryNamesON==True:
@@ -1017,7 +759,4 @@
     plt.ylabel("Output Stock level")
     plt.xlabel("Time Period")
     plt.legend(loc="upper right")
-    plt.show()
-
-
->>>>>>> upstream/master+    plt.show()