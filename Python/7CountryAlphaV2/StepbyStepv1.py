--- conflicted
+++ resolved
@@ -212,6 +212,8 @@
 
 	"""
 
+#STEADY STATE FUNCTIONS
+
 def get_k(assets, kf):
 	k = np.sum(assets, axis=1) - kf
 	return k
@@ -221,7 +223,7 @@
 	return n
 
 def get_Y(params, k, n):
-	params = alpha, A
+	alpha, A = params
 	Y = (k**alpha) * ((A*n)**(1-alpha))
 	return Y
 
@@ -229,7 +231,7 @@
 	r = alpha * Y / k
 	return r
 
-def get_w(Y, n):
+def get_w(alpha, Y, n):
 	w = (1-alpha) * Y / n
 	return w
 
@@ -239,9 +241,41 @@
 
 	return c_vec
 
-
-
-#STEADY STATE FUNCTIONS
+def check_feasible(k, Y, w, r, c):
+
+	Feasible = True
+
+	if np.any(k<0):
+		Feasible=False
+		print "WARNING! INFEASABLE VALUE ENCOUNTERED IN k!"
+		print "The following coordinates have infeasible values:"
+		print np.argwhere(k<0)
+
+	if np.any(Y<0):
+		Feasible=False
+		print "WARNING! INFEASABLE VALUE ENCOUNTERED IN y!"
+		print "The following coordinates have infeasible values:"
+		print np.argwhere(Y<0)
+
+	if np.any(r<0):
+		Feasible=False
+		print "WARNING! INFEASABLE VALUE ENCOUNTERED IN r!"
+		print "The following coordinates have infeasible values:"
+		print np.argwhere(r<0)
+
+	if np.any(w<0):
+		Feasible=False
+		print "WARNING! INFEASABLE VALUE ENCOUNTERED IN w!"
+		print "The following coordinates have infeasible values:"
+		print np.argwhere(w<0)
+
+	if np.any(c<0):
+		Feasible=False
+		print "WARNING! INFEASABLE VALUE ENCOUNTERED IN c_vec!"
+		print "The following coordinates have infeasible values:"
+		print np.argwhere(c_vec<0)
+
+	return Feasible
 
 def getOtherVariables(params, assets, kf):
 	"""
@@ -263,7 +297,6 @@
 		-w[I,]: Wage (1.14)
 		-c_vec[I,S]: Vector of consumptions (1.15)
 	"""
-        Feasible=True
 
 	I, delta, alpha, e, A = params
 
@@ -276,53 +309,29 @@
 	r = alpha * Y / k
 	w = (1-alpha) * Y / n
 
-        if np.any(k<0):
-            Feasible=False
-            print "WARNING! INFEASABLE VALUE ENCOUNTERED IN k!"
-            print "The following coordinates have infeasible values:"
-            print np.argwhere(k<0)
-
-        if np.any(n<0):
-            Feasible=False
-            print "WARNING! INFEASABLE VALUE ENCOUNTERED IN n!"
-            print "The following coordinates have infeasible values:"
-            print np.argwhere(n<0)
-
-        if np.any(y<0):
-            Feasible=False
-            print "WARNING! INFEASABLE VALUE ENCOUNTERED IN y!"
-            print "The following coordinates have infeasible values:"
-            print np.argwhere(y<0)
-
-        if np.any(r<0):
-            Feasible=False
-            print "WARNING! INFEASABLE VALUE ENCOUNTERED IN r!"
-            print "The following coordinates have infeasible values:"
-            print np.argwhere(r<0)
-
-        if np.any(w<0):
-            Feasible=False
-            print "WARNING! INFEASABLE VALUE ENCOUNTERED IN w!"
-            print "The following coordinates have infeasible values:"
-            print np.argwhere(w<0)
-
-
+	ktest = get_k(assets, kf)
+	ntest = get_n(e)
+	Yparams = (alpha, A)
+	Ytest = get_Y(Yparams, ktest, ntest)
+	rtest = get_r(alpha, Ytest, ktest)
+	wtest = get_w(alpha, Ytest, ntest)
+
+	print assets, np.sum(assets, axis=1)-kf
+	print assets[:,1:-1],np.sum(assets[:,1:-1], axis=1)-kf
+
+	print "k", np.argwhere(k != ktest)
+	print k, ktest
+	print "n", np.argwhere(n != ntest)
+	print "Y", np.argwhere(Y != Ytest)
+	print "r", np.argwhere(r != rtest)
+	print "w", np.argwhere(w != wtest)
 
 	c_vec = np.einsum("i, is -> is", w, e[:,:,0]) + np.einsum("i, is -> is",(1 + r - delta) \
 	, assets[:,:-1]) - assets[:,1:]
 
-<<<<<<< HEAD
+	Feasible = check_feasible(k, Y, w, r, c_vec)
+
 	return k, n, Y, r, w, c_vec
-=======
-        if np.any(c_vec<0):
-            Feasible=False
-            print "WARNING! INFEASABLE VALUE ENCOUNTERED IN c_vec!"
-            print "The following coordinates have infeasible values:"
-            print np.argwhere(c_vec<0)
-
-
-	return k, n, y, r, w, c_vec
->>>>>>> b07e3c3e
 
 def SteadyStateSolution(guess, I, S, beta, sigma, delta, alpha, e, A):
 	"""
@@ -360,17 +369,16 @@
 	params = (I, delta, alpha, e, A)
 	k, n, y, r, w, c_vec = getOtherVariables(params, assets, kf)
 
-
-	#Gets Euler equations
-	Euler_c = c_vec[:,:-1] ** (-sigma) - beta * c_vec[:,1:] ** (-sigma) * (1 + r[0] - delta)
-	Euler_r = r[1:] - r[0]
-	Euler_kf = np.sum(kf)
-
-        if np.any(Euler_c<0): #Punishes the the poor choice of negative values in the fsolve
-            Euler_c=np.ones(I)*9999.
-
-	#Makes a new 1D vector of length I*S that contains all the Euler equations
-	all_Euler = np.append(np.append(np.ravel(Euler_c), np.ravel(Euler_r)), Euler_kf)
+	if np.any(c_vec<0): #Punishes the the poor choice of negative values in the fsolve
+		all_Euler=np.ones((I*S-1))*9999.
+	else:
+		#Gets Euler equations
+		Euler_c = c_vec[:,:-1] ** (-sigma) - beta * c_vec[:,1:] ** (-sigma) * (1 + r[0] - delta)
+		Euler_r = r[1:] - r[0]
+		Euler_kf = np.sum(kf)
+
+		#Makes a new 1D vector of length I*S that contains all the Euler equations
+		all_Euler = np.append(np.append(np.ravel(Euler_c), np.ravel(Euler_r)), Euler_kf)
 
 	return all_Euler
 
@@ -465,7 +473,7 @@
 	-Ypath[I, S+T+1]: Output path
 
 	"""
-        Feasible=True
+	Feasible=True
 	S, T, alpha, e, A = params
 
 	Kdpath=Kpath-kf_tpath
@@ -483,23 +491,24 @@
 	#Tiles the steady-state for each year beyond the steady state
 	rpath[:,T:] = np.einsum("i,s->is", r_ss, np.ones(S+1))
 	wpath[:,T:] = np.einsum("i,s->is", w_ss, np.ones(S+1))
-        if np.any(rpath<0):
-            Feasible=False
-            print "WARNING! INFEASABLE VALUE ENCOUNTERED IN rpath!"
-            print "The following coordinates have infeasible values:"
-            print np.argwhere(rpath<0)
-
-        if np.any(wpath<0):
-            Feasible=False
-            print "WARNING! INFEASABLE VALUE ENCOUNTERED IN wpath!"
-            print "The following coordinates have infeasible values:"
-            print np.argwhere(wpath<0)
-
-        if np.any(ypath<0):
-            Feasible=False
-            print "WARNING! INFEASABLE VALUE ENCOUNTERED IN ypath!"
-            print "The following coordinates have infeasible values:"
-            print np.argwhere(ypath<0)
+
+	if np.any(rpath<0):
+		Feasible=False
+		print "WARNING! INFEASABLE VALUE ENCOUNTERED IN rpath!"
+		print "The following coordinates have infeasible values:"
+		print np.argwhere(rpath<0)
+
+	if np.any(wpath<0):
+		Feasible=False
+		print "WARNING! INFEASABLE VALUE ENCOUNTERED IN wpath!"
+		print "The following coordinates have infeasible values:"
+		print np.argwhere(wpath<0)
+
+	if np.any(Ypath<0):
+		Feasible=False
+		print "WARNING! INFEASABLE VALUE ENCOUNTERED IN ypath!"
+		print "The following coordinates have infeasible values:"
+		print np.argwhere(Ypath<0)
 
 
 	#Returns only the first country's interest rate, since they should be the same in theory
@@ -612,7 +621,8 @@
 	c_path, assets_path = get_lifetime_decisions(params, c_1, wpath_chunk, rpath_chunk, epath_chunk, starting_assets, current_s)
 
         if np.any(c_path<0):
-            c_path=np.ones(I)*999.
+            print "HERE"
+            c_path=np.ones(I)*9999.
 
 	Euler = np.ravel(assets_path[:,-1])
 
@@ -745,6 +755,8 @@
 	#Based on the overall capital path and the foreign owned capital path, we get new w and r paths.
 	prices_params = (S, T, alpha, e, A)
 	wpath_new, rpath_new, Ypath = get_prices(prices_params, Kpath, kfpath, w_ss, r_ss)
+
+	check_feasible(Kpath, Ypath, wpath, rpath, c_timepath)
 
 	return wpath_new, rpath_new, Cpath, Kpath, Ypath
 
