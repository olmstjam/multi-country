from __future__ import division
import sys
import csv
import numpy as np
import scipy as sp
import scipy.optimize as opt
import time as time
from matplotlib import pyplot as plt

#DEMOGRAPHICS FUNCTIONS
def getkeyages(S, PrintAges, UseStaggeredAges):
    """
    Description:
        -Gets the key ages for calculating demographics based on S

    Inputs:
        S                = Int in [10,80], Number of cohorts
        PrintAges        = Bool, Prints key ages if true
        UseStaggeredAges = Bool, Gets ages to use from a linspace rather than a sequence of integers

    Functions called:
        -None

    Objects in Function:
        agestopull        = (S) List, Contains the ages from the data files to use for the demographic data in the program
        LeaveHouseAge     = Int, Age where children become adults and are no longer dependent on parents for consumption
        FirstFertilityAge = Int in (0,S), First age when agents bear children
        LastFertilityAge  = Int in (0,S), Last age when agents bear children
        FirstDyingAge     = Int in (0,S), First age when agents die
        MaxImmigrantAge   = Int in (0,S), Age of the oldest immigrants
       
    Returns: LeaveHouseAge, FirstFertilityAge, LastFertilityAge, MaxImmigrantAge, FirstDyingAge, agestopull
    """
    if UseStaggeredAges:
        agestopull = np.arange(80)[np.where(np.in1d(np.arange(80), np.round(np.linspace(0, 80, num=S, endpoint=False))))]
        LeaveHouseAge = np.abs(agestopull - 21).argmin()#The age when agents become independent households and don't rely on parents consumption
        FirstFertilityAge = np.abs(agestopull - 23).argmin()#The age when agents have their first children
        LastFertilityAge = np.abs(agestopull - 45).argmin()#The age when agents have their last children
        MaxImmigrantAge = np.abs(agestopull - 65).argmin()#All immigrants are between ages 0 and MaxImmigrantAge
        FirstDyingAge = np.abs(agestopull - 68).argmin()#The first age agents can begin to die
    else:
        agestopull = range(S)
        LeaveHouseAge = int(np.round(S/80.*21))#The age when agents become independent households and don't rely on parents consumption
        FirstFertilityAge = int(np.round(S/80.*23))#The age when agents have their first children
        LastFertilityAge = int(np.round(S/80.*45))#The age when agents have their last children
        MaxImmigrantAge = int(np.round(S/80.*65))#All immigrants are between ages 0 and MaxImmigrantAge
        FirstDyingAge = int(np.round(S/80.*68))#The first age agents can begin to die

    #Insures that parents don't die with kids in the home
    if FirstDyingAge - (LeaveHouseAge + LastFertilityAge) <= 0:
        FirstDyingAge+=1

    #Makes sure we aren't pulling anything out of bounds from the data files
    if agestopull[FirstDyingAge] < 68:
        agestopull[FirstDyingAge] = 45
    if agestopull[FirstFertilityAge] < 23:
        agestopull[FirstFertilityAge] = 23
    if agestopull[LastFertilityAge] > 45:
        agestopull[LastFertilityAge] = 45

    if PrintAges:
        print "All ages to pull:", agestopull
        print "Adjusted to S =", S, ":    LeaveHouseAge =", LeaveHouseAge, "FirstFertilityAge =", FirstFertilityAge, \
        "LastFertilityAge =", LastFertilityAge, "FirstDyingAge =", FirstDyingAge, "MaxImmigrantAge =", MaxImmigrantAge
        if UseStaggeredAges:
            print "To pull from the data:  LeaveHouseAge =", agestopull[LeaveHouseAge], "FirstFertilityAge =", agestopull[FirstFertilityAge], \
            "LastFertilityAge =", agestopull[LastFertilityAge], "FirstDyingAge =", agestopull[FirstDyingAge], "MaxImmigrantAge =", agestopull[MaxImmigrantAge],"\n"

    return LeaveHouseAge, FirstFertilityAge, LastFertilityAge, MaxImmigrantAge, FirstDyingAge, agestopull

def get_demog_data(params, levers, I_all, I_touse):
    """
    Description:
        -Imports and stores data from csv files for initial populations, fertility rates, mortality rates, and net migrants.
        -Gets initial values of population matrices
        -Fixes all years after time t=T_1 of morality rates and fertility rates to the steady state, which is an average across countries

    Inputs:
        params            = Tuple, Contains parameters I, S, T, T_1, LeaveHouseAge, FirstFertilityAge, LastFertilityAge, 
                            FirstDyingAge, MaxImmigrantAge, g_A, and tol
        levers            = Tuple, Contains the levers PrintLoc, UseStaggeredAges, and DiffDemog
        I                 = Int in [1,7], Number of countries
        S                 = Int in [10,80], Number of cohorts
        T                 = Int >0, Number of years away from time t=0 until we reach the steady-state
        T_1               = Int in (0, T), Number of years away from time t=0 until the demographics are stationarized
        LeaveHouseAge     = Int in (0,S), Age where children become adults and are no longer dependent on parents for consumption
        FirstFertilityAge = Int in (0,S), First age when agents bear children
        LastFertilityAge  = Int in (0,S), Last age when agents bear children
        FirstDyingAge     = Int in (0,S), First age when agents die
        MaxImmigrantAge   = Int in (0,S), Age of the oldest immigrants
        g_A               = Scalar >0, Technical growth rate
        tol               = Scalar >0, Tolerance level below which the change population share is considered to be in the steady-state
        UseStaggeredAges  = Boolean, Uses a linspace of ages from csv files if true, uses range(S) for ages if false
        DiffDemog         = Boolean, Causes data to load from different csv files for each country if==True

    Functions called:
        -None

    Objects in Function:
        f_range            = Int >0, Number of years the agents are fertile
        N                  = [I, S+1, T+S+1] Matrix, Population for each country, generation, and year
        Nhat               = [I, S+1, T+S+1] Matrix, Population share for each country, generation, and year
        all_FertilityRates = [I, S+1, f_range+T+S+1] Matrix, Fertility rates for each country, generation, and year. 
                             The first (f_range) years in the third dimension are before year t=0
                             and are used to calculate KIDs of generations alive at time t=0.
        FertilityRates     = [I, S+1, T+S+1] Matrix, Fertility rates for each country, generation, and year. 
                                             Same as all_FertilityRates, but without the first f_range years
        MortalityRates     = [I, S+1, T+S+1] Matrix, Mortality rates for each country, generation, and year.
        Migrants           = [I, S+1, T+S+1] Matrix, Net migration for each country, generation, and year.
        g_N                = [T+S+1,] Vector, Population growth rate for each year
        index              = Int in [0,I], Used in for loop to gather csv demographic data. Always 0 if DiffDemog==False
        f_bar              = [S+1,] Vector, Stationarized fertility rate for each country and year beyond T_1
        rho_bar            = [S+1,] Vector, Stationarized mortality rate for each country and year beyond T_1

    returns: N, Nhat, FertilityRates, MortalityRates, Migrants, g_N, lbar
    """
    I, S, T, T_1, LeaveHouseAge, FirstFertilityAge, LastFertilityAge, FirstDyingAge, MaxImmigrantAge, agestopull = params
    PrintLoc, UseStaggeredAges, DiffDemog = levers 

    #Parameter that represents total number of fertile years. Used for indexing purposes and to make the code easier to read
    f_range = LastFertilityAge+1-FirstFertilityAge

    #Initializes demographics matrices
    N = np.zeros((I, S, T+S))
    Nhat = np.zeros((I, S, T+S))
    all_FertilityRates = np.zeros((I, S, f_range+T+S))
    FertilityRates = np.zeros((I, S, T+S))
    MortalityRates = np.zeros((I, S, T+S))
    Migrants = np.zeros((I, S, T+S))
    g_N = np.zeros(T+S)
    lbar = np.zeros(T+S)
    
    #Gathers demographic data from the csv files for each I countries in countrynames
    for i in range(I):

        #If we want the countries to have unique demographic data, have the same index
        if DiffDemog:
            index = I_all.index(I_touse[i])
            if I > len(I_all):
                sys.exit("ERROR!!! We can't have more than", len(I_all), "countries without unique data. Change either parameter I so it is less than", len(I_all), " or change DiffDemog to False")
        #If we want the countries to have identical demographic data, have the same index
        else:
            index = 0

        if UseStaggeredAges:
            N[i,:,0] = np.loadtxt(("Data_Files/population.csv"),delimiter=',',skiprows=1, usecols=[index+1])[agestopull]*1000
            all_FertilityRates[i,FirstFertilityAge:LastFertilityAge+1,:f_range+T_1] = \
                        np.transpose(np.loadtxt(str("Data_Files/" + I_all[index] + "_fertility.csv"),delimiter=',',skiprows=1\
                        , usecols=(agestopull[FirstFertilityAge:LastFertilityAge+1]-22))[48-f_range:48+T_1,:])
            MortalityRates[i,FirstDyingAge:,:T_1] = np.transpose(np.loadtxt(str("Data_Files/" + I_all[index] + "_mortality.csv"),delimiter=',',skiprows=1, usecols=(agestopull[FirstDyingAge:]-67))[:T_1,:])
            Migrants[i,:MaxImmigrantAge,:T_1] = np.einsum("s,t->st",np.loadtxt(("Data_Files/net_migration.csv"),delimiter=',',skiprows=1, usecols=[index+1])[agestopull[:MaxImmigrantAge]]*100, np.ones(T_1))
        else:
            N[i,:,0] = np.loadtxt(("Data_Files/population.csv"),delimiter=',',skiprows=1, usecols=[index+1])[:S]*1000
            all_FertilityRates[i,FirstFertilityAge:LastFertilityAge+1,:f_range+T_1] = np.transpose(np.loadtxt(str("Data_Files/" + I_all[index] + "_fertility.csv"),delimiter=',',skiprows=1, usecols=range(1,f_range+1))[48-f_range:48+T_1,:])
            MortalityRates[i,FirstDyingAge:-1,:T_1] = np.transpose(np.loadtxt(str("Data_Files/" + I_all[index] + "_mortality.csv"),delimiter=',',skiprows=1, usecols=range(1,S-FirstDyingAge))[:T_1,:])
            Migrants[i,:MaxImmigrantAge,:T_1] = np.einsum("s,t->st",np.loadtxt(("Data_Files/net_migration.csv"),delimiter=',',skiprows=1, usecols=[index+1])[:MaxImmigrantAge]*100, np.ones(T_1))
        
        if PrintLoc: print "Got demographics for", I_all[index]

    #Gets initial population share
    Nhat[:,:,0] = N[:,:,0]/np.sum(N[:,:,0])

    #The last generation dies with probability 1
    MortalityRates[:,-1,:] = np.ones((I, T+S))

    #Gets steady-state values for all countries by taking the mean at year T_1-1 across countries
    f_bar = np.mean(all_FertilityRates[:,:,f_range+T_1-1], axis=0)
    rho_bar = np.mean(MortalityRates[:,:,T_1-1], axis=0)

    #Set to the steady state for every year beyond year T_1
    all_FertilityRates[:,:,f_range+T_1:] = np.tile(np.expand_dims(f_bar, axis=2), (I,1,T-T_1+S))
    MortalityRates[:,:,T_1:] = np.tile(np.expand_dims(rho_bar, axis=2), (I,1,T-T_1+S))

    #FertilityRates is exactly like all_FertilityRates except it begins at time t=0 rather than time t=-f_range
    FertilityRates[:,FirstFertilityAge:LastFertilityAge+1,:] = all_FertilityRates[:,FirstFertilityAge:LastFertilityAge+1,f_range:]

    #Gets initial world population growth rate
    g_N[0] = 0.

    return N, Nhat, FertilityRates, MortalityRates, Migrants, g_N, lbar

def getDemographics(params, levers, I_all, I_touse):
    """
    Description:
        -Imports and stores data from csv files for initial populations, fertility rates, mortality rates, and net migrants. 
        -Calculates population distribuitons through year T and its steady-state
        -Calculates number of kids living at home for each country, generation, and year and its steady-state
        -Calculates labor endowment for each year

    Inputs:
        params            = Tuple, Contains parameters I, S, T, T_1, LeaveHouseAge, FirstFertilityAge, LastFertilityAge, 
                            FirstDyingAge, MaxImmigrantAge, g_A, and tol
        levers            = Tuple, Contains the levers PrintLoc, UseStaggeredAges, DiffDemog, and Graphs
        I                 = Int in [1,7], Number of countries
        S                 = Int in [10,80], Number of cohorts
        T                 = Int >0, Number of years away from time t=0 until we reach the steady-state
        T_1               = Int in (0, T), Number of years away from time t=0 until the demographics are stationarized
        LeaveHouseAge     = Int, Age where children become adults and are no longer dependent on parents for consumption
        FirstFertilityAge = Int in (0,S), First age when agents bear children
        LastFertilityAge  = Int in (0,S), Last age when agents bear children
        FirstDyingAge     = Int in (0,S), First age when agents die
        MaxImmigrantAge   = Int in (0,S), Age of the oldest immigrants
        g_A               = Scalar >0, Technical growth rate
        tol               = Scalar >0, Tolerance level below which the change population share is considered to be in the steady-state
        UseStaggeredAges  = Boolean, Uses a linspace of ages from csv files if true, uses range(S) for ages if false
        DiffDemog         = Boolean, Causes data to load from different csv files for each country if==True
        Graphs            = Boolean, Plots ss population, and fertility, mortality, and immigration rates at time t=0
        countrynames      = Tuple of length (I), contains the names of each of the I countries, used for pulling data from csv files

    Functions called:
        -None

    Objects in Function:
        f_range            = Int >0, Number of years the agents are fertile
        N                  = [I, S+1, T+S+1] Matrix, Population for each country, generation, and year
        Nhat               = [I, S+1, T+S+1] Matrix, Population share for each country, generation, and year
        all_FertilityRates = [I, S+1, f_range+T+S+1] Matrix, Fertility rates for each country, generation, and year. 
                             The first (f_range) years in the third dimension are before year t=0
                             and are used to calculate KIDs of generations alive at time t=0.
        FertilityRates     = [I, S+1, T+S+1] Matrix, Fertility rates for each country, generation, and year. 
                                             Same as all_FertilityRates, but without the first f_range years
        MortalityRates     = [I, S+1, T+S+1] Matrix, Mortality rates for each country, generation, and year.
        ImmigrationRates   = [I, S+1, T+S+1] Matrix, Immigration rates for each country, generation, and year.
        Migrants           = [I, S+1, T+S+1] Matrix, Net migration for each country, generation, and year.
        g_N                = [T+S+1,] Vector, Population growth rate for each year
        N_temp             = [I, S+1] Matrix, QUESTION WHAT IS THIS???
        index              = Int in [0,I], Used in for loop to gather csv demographic data. Always 0 if DiffDemog==False
        f_bar              = [S+1,] Vector, Stationarized fertility rate for each country and year beyond T_1
        rho_bar            = [S+1,] Vector, Stationarized mortality rate for each country and year beyond T_1
        Nhat_ss            = [I, S+1] Matrix, Steady-state for population share
        pop_old            = [I, S+1] Matrix, Compared to pop_new for converging to the steady-state
        pop_new            = [I, S+1] Matrix, Compared to pop_old for converging to the steady-state
        iter               = Int >=0, Counts the number of years beyond T+S+1 until Nhat converges to the steady-state
        lbar               = [T+S+1,] Vector, Labor endowment for each year

    Returns: MortalityRates, Nhat, KIDs, Nhatss_new, KIDs_ss, lbar
    """
    #Unpacks parameters
    I, S, T, T_1, LeaveHouseAge, FirstFertilityAge, LastFertilityAge, FirstDyingAge, MaxImmigrantAge, agestopull, g_A, tol = params
    PrintLoc, UseStaggeredAges, DiffDemog, Graphs, CheckerMode= levers

    data_params = (I, S, T, T_1, LeaveHouseAge, FirstFertilityAge, LastFertilityAge, FirstDyingAge, MaxImmigrantAge, agestopull)
    data_levers = PrintLoc, UseStaggeredAges, DiffDemog
    N, Nhat, FertilityRates, MortalityRates, Migrants, g_N, lbar = get_demog_data(data_params, data_levers, I_all, I_touse)

    ImmigrationRates = np.zeros((I, S, T+S))
    #QUESTION HOW TO INTERPRET N_temp???
    N_temp = np.ones((I, S))/(I*S)

    #Calculates population numbers for each country
    for t in range(1,T+S):
        #Gets the total number of children and and percentage of children and stores them in generation 0 of their respective matrices
        #See equation 2.1
        N[:,0,t] = np.sum((N[:,:,t-1]*FertilityRates[:,:,t-1]), axis=1)
        N_temp[:,0] = np.sum((Nhat[:,:,t-1]*FertilityRates[:,:,t-1]), axis=1)

        #Finds the immigration rate for each year
        if t <= T_1:
            ImmigrationRates[:,:,t-1] = Migrants[:,:,t-1]/N[:,:,t-1]

        else:
            ImmigrationRates[:,:,t-1] = np.mean(ImmigrationRates[:,:,T_1-1], axis=0)

        #Gets the population distribution for the next year, taking into account immigration and mortality
        #See equation 2.2
        N[:,1:,t] = N[:,:-1,t-1]*(1+ImmigrationRates[:,:-1,t-1]-MortalityRates[:,:-1,t-1])
        N_temp[:,1:] = Nhat[:,:-1,t-1]*(1+ImmigrationRates[:,:-1,t-1]-MortalityRates[:,:-1,t-1])

        #Gets the population share
        Nhat[:,:,t] = N[:,:,t]/np.sum(N[:,:,t])

        #Gets the growth rate for the next year
        g_N[t] = np.sum(N_temp[:,:])-1

    #Gets the final year's immigration rates not calculated in the above loop
    ImmigrationRates[:,:,t] = Migrants[:,:,t]/N[:,:,t]

    pop_old = N[:,:,-1]
    pop_new = N[:,:,-1]

    iter = 0

    while np.max(np.abs(Nhat[:,:,-1] - Nhat[:,:,-2])) > tol:
        pop_new[:,0] = np.sum((pop_old[:,:]*FertilityRates[:,:,-1]),axis=1)
        pop_new[:,1:] = pop_old[:,:-1]*(1+ImmigrationRates[:,:-1,-1]-MortalityRates[:,:-1,-1])
        Nhat = np.dstack((Nhat,pop_new/np.sum(pop_new)))
        iter+=1

    if PrintLoc: print "The SS Population Share converged in", iter, "years beyond year T"

    Nhat_ss = Nhat[:,:,-1]

    if Graphs:
        for i in range(I):
            plt.plot(range(T+S), np.sum(Nhat[i,:,:T+S], axis=0))
        plt.legend(I_touse)
        plt.title("Total Population Shares Transition Path")
        plt.xlabel('Years')
        plt.ylabel('Population Shares')
        plt.show()
        plt.clf()

        for i in range(I):
            plt.plot(range(MaxImmigrantAge), Migrants[i,:MaxImmigrantAge,0])
        plt.legend(I_touse)
        plt.title("Net Migration")
        plt.show()
        plt.clf()

        for i in range(I):
            plt.plot(range(MaxImmigrantAge), ImmigrationRates[i,:MaxImmigrantAge,0])
        plt.legend(I_touse)
        plt.title("Immigration Rates")
        plt.show()
        plt.clf()

        for i in range(I):
            plt.plot(range(FirstFertilityAge,LastFertilityAge+1), FertilityRates[i,FirstFertilityAge:LastFertilityAge+1,0])
        plt.legend(I_touse)
        plt.title("Fertility Rates")
        plt.show()
        plt.clf()

    	
        for i in range(I):
            plt.plot(range(FirstDyingAge, S), MortalityRates[i,FirstDyingAge:,0])
        plt.legend(I_touse)
        plt.title("Mortality Rates")
        plt.show()
        plt.clf()

        plotDemographics((S,T), range(I), [0], Nhat, I_touse)
    
    #Gets labor endowment per household. For now it grows at a constant rate g_A
    lbar[:T] = np.cumsum(np.ones(T)*g_A)
    lbar[T:] = np.ones(S)


    if CheckerMode==False:
        print "\nDemographics obtained!"

    return MortalityRates, Nhat[:,:,:T+S], Nhat_ss

def plotDemographics(params, indexes, years, Nhat, countrynames):
    """
    Description:
        -Plots the population distribution of a given country for any number of specified years

    Inputs:
        params       = Tuple, Contains parameters S, T
        S            = Int in [10,80], Number of cohorts
        T            = Int >0, Number of years away from time t=0 until we reach the steady-state
        indexes      = List, Contains all indexes of countries to plot. Typically either range(I) or a single-item list (like [0])
        years        = List, Contains all indexes of years to plot. Typically either range(T+S) or a list like [0,20,100]
        Nhat         = [I,S,T+S+?] Matrix, Contains the population share, 
                                           including the years until it converges to the steady-state
        countrynames = len(I) List, Contains the names of each country to be plotted. Used only for the plot legend

    Functions called:
        -None

    Objects in Function:
        -None

    Returns: None
    """

    S, T = params

    #If we want to plot total population across years...
    if len(years) == 0:
        for i in indexes:
            plt.plot(range(S), np.sum(Nhat[i,:,:], axis=0))
        plt.legend(countrynames)
    #If we want to compare years rather than countries...
    else:
        plt.xlabel('Age')
        for yeartograph in years:
            for i in indexes:
            #Checks to make sure we haven't requested to plot a year past the max year
                if yeartograph <= Nhat.shape[2]:
                    plt.plot(range(S), Nhat[i,:,yeartograph])
                else:
                    print "\nERROR: WE HAVE ONLY SIMULATED UP TO THE YEAR", T
                    time.sleep(15)
        if len(years) == 1:
            plt.legend(countrynames)
        else:
            plt.legend(years)
        
    plt.ylabel('Population Share')
    plt.title("Population Distribution")
    plt.show()
    plt.clf()

#STEADY STATE FUNCTIONS

def get_kd(assets, kf, Nhat):
    """
    Description: 
        -Calculates the amount of domestic capital that remains in a given country
        -Corresponds to equation 2.12

    Inputs:
        assets = [I,S+1] Matrix, Assets for given time period
        kf     = [I,] Vector, Domestic capital held by foreigners
        Nhat   = [I,S] Matrix, Population share for a given year

    Functions called:
        -None

    Objects in Function:
        kd = [I,] Vector, Capital that is used in the domestic country

    Returns kd:
    """

    kd = np.sum(assets[:,:-1]*Nhat, axis=1) - kf

    return kd

def get_n(params):
    """
    Description: 
        -Calculates the total labor supply for each country
        -Corresponds equation 2.13

    Inputs:
        e    = [I,S] or [I,S,T+S] Matrix, Labor productivities
        Nhat = [I,S] or [I,S,T+S] Matrix, Population share for a given year

    Functions called:
        -None

    Objects in Function:
        n = [I,] or [I,T+S] Matrix, Total labor supply
	
    Returns: n
    """

    e, Nhat = params
    n = np.sum(e*Nhat, axis=1)

    return n

def get_Y(params, kd, n):
    """
    Description: 
        -Calculates the output timepath
        -Corresponds to equation 2.14

    Inputs:
        params = Tuple: Contains the parameters alpha and A
        alpha  = Scalar in (0,1), Production share of capital
        A      = [I,] Vector, Technology level for each country
        kd     = [I,] Vector or [I,T+S] Matrix, Domestic held capital stock
        n      = [I,] Vector or [I,T+S] Matrix, Aggregate labor supplies

	Functions called:
        -None

    Objects in Function:
        Y = [I,] Vector or [I,S+T+1] Matrix, Aggregate output

    Returns: Y

    """
    alpha, A = params

    if kd.ndim == 1:
        Y = (kd**alpha) * ((A*n)**(1-alpha))
    elif kd.ndim == 2:
        Y = (kd**alpha) * (np.einsum("i,is->is", A, n)**(1-alpha))

    return Y

def get_r(alpha, Y, kd):
    """
    Description:
        -Calculates the steady state rental rates or rental rates timepath, depending on where this function is called
        -Corresponds to equation 2.15

    Inputs:
        alpha = Scalar in (0,1), Production share of capital
        Y     = [I,] or [T+S] Vector, Either steady state output or output timepath
        kd    = [I,] or [T+S] Vector, Either steady state domestic-owned capital or domestic-owned capital timepath

    Functions called:
        -None

    Objects in Function:
        r = [I,] or [T+S] Vector, Either steady state rental rate or rental rate timepath

    Returns: r
    """

    r = alpha * Y / kd

    return r

def get_w(alpha, Y, n):
    """
    Description:
        -Calculates the wage rate
        -Corresponds to equation 2.16

    Inputs:
        alpha = Scalar in (0,1), Production share of capital
        Y     = [I,] Vector or [I,S+T] Matrix, Aggregate output
        n     = [I,] Vector or [I,S+T] Matrix, Aggregate labor supplies

    Functions called:
        -None

    Objects in Function:
        w = [I,] Vector or [I,S+T] Matrix, Wage rates

    Returns: w
    """

    w = (1-alpha) * Y / n
    return w

def get_denomSS(params,w,e):

    chi, rho = params

    #print w.shape
    #print e.shape

    denom=np.einsum("is,i->is",e,w)
    denom=(chi/denom)**rho

    return denom

def get_denom(params,w,e):

    chi, rho = params

    #print w.shape
    #print e.shape

    denom = np.einsum("it,ist->ist",w,e)
    denom = (chi/denom)**rho

    return denom

def get_Psi(params, denom):

    chi, rho, sigma = params

    psi=(1+chi*denom)**((1-rho*(sigma))/rho)

    #print psi.shape

    return psi


def getBequests(params, assets):
    """
    Description:
        -Gets the value of the bequests given to each generation
        -Corresponds to equations 2.17-2.18

    Inputs:
        params            = Tuple that contains the parameters I, S, FirstFertilityAge, FirstDyingAge, Nhat_current, Mortality_current
        I                 = Int in [1,7], Number of countries
        S                 = Int in [10,80], Number of cohorts
        FirstFertilityAge = Int in (0,S), First age when agents bear children
        FirstDyingAge     = Int in (0,S), First age when agents die
        Nhat_current      = [I, S] Matrix, Population share for a given year
        Mortality_current = [I, S] Matrix, Mortality rates for a given year
        assets            = [I, S] Matrix, Number of assets per agent in each cohort

    Functions called:
        -None

    Objects in Function:
        bq                    = [I, S] Matrix, Number of bequests each agent receives
        BQ                    = [I,] Vector, Total assets of the people who died this year
        num_bequest_receivers = [I,] Vector, Number of people who are eligible to receive bequests this year
        bq_per_agent          = [I,] Vector, Number of bequests each agent receives

    Returns: bq
    """

    I, S, FirstFertilityAge, FirstDyingAge, Nhat_current, Mortality_current = params

    #Initializes bequests
    bq = np.zeros((I, S))

    #Gets the total assets of the people who died this year
    BQ = np.sum(assets[:,FirstDyingAge:-1]*Mortality_current[:,FirstDyingAge:]*Nhat_current[:,FirstDyingAge:], axis=1)

    #Distributes the total assets equally among the eligible population for each country
    #NOTE: This will likely change as we get a more complex function for distributing the bequests
    num_bequest_receivers = np.sum(Nhat_current[:,FirstFertilityAge:FirstDyingAge], axis=1)
    bq_per_agent = BQ/num_bequest_receivers
    bq[:,FirstFertilityAge:FirstDyingAge] = np.einsum("i,s->is", bq_per_agent, np.ones(FirstDyingAge-FirstFertilityAge))

    return bq

def get_lhat(params,c,w,e):

    chi, rho = params

    lhat=chat*(chi/(np.einsum("it,st->ist",w,e)))**rho


def get_cvecss(params, denom, w, r, assets):
    """
    Description:
        -Gets the consumption vector in the steady state while disregarding time differences

    Inputs:
        params = Tuple that contains the parameters e, delta, bq, g_A
        e      = [I,S] Matrix, Labor productivities
        delta  = Scalar in (0,1), Depreciation rate
        bq     = [I,S] Matrix, Bequests given to each cohort
        g_A    = Scalar in (0,1), Technical growth rate
        w      = [I,] Vector, Wage rates for each country in the steady state
        r      = [I,] Vector, Rental rates for each country in the steady state
        assets = [I,S+1] Matrix, Assets for each cohort, along with remaining assets after period S

    Functions called:
        -None

    Objects in Function:
        c_vec = [I,S] Matrix, Consumption for each cohort in the steady state

    Returns: c_vec
    """
    e, delta, bq, g_A, rho = params

    c_vec = (np.einsum("i, is -> is", w, e)\
          + np.einsum("i, is -> is",(1 + r - delta) , assets[:,:-1])\
          + bq - assets[:,1:]*np.exp(g_A))/(1+np.einsum("i,is->is",w,e)*denom)

    return c_vec

def check_feasible(kd, Y, w, r, c, CheckerMode):
    """
    Description:
        -Checks to see if the matrices have infeasible values

    Inputs:
             STEADY STATE:                  or   TPI:
        kd = [I,] Vector,                   or   [I,T+S] Matrix,     Domestic-owned capital
        Y  = [I,] Vector,                   or   [I,T+S] Matrix,     Output
        w  = [I,] Vector,                   or   [I,T+S] Matrix,     Wage rates
        r  = [I,] Vector,                   or   [T+S,] Vector,      
             Rental rates for each country  or   Global interest rate timepath
        c  = [I,S] Matrix,                  or   [I,S,T+S] Matrix,   Consumption

    Functions called:
        -None

    Objects in Function:
        Feasible       = Boolean, True as long as all the matrices contain all feasible values
        timepath_names = List(string), String names of all the timepaths for printing

    Returns: Feasible
    """

    Feasible = True
    timepath_names = ["kd", "Y", "w", "r", "c"]

    for tp, timepath in enumerate([kd, Y, w, r, c]):
        if np.any(timepath<0) or np.any(np.isnan(timepath)):
            Feasible=False
            if CheckerMode==False:
                print "\n"
                for i, entry in enumerate(timepath[timepath<=0]):
                    print str("WARNING: The entry at "+str(np.argwhere(timepath<0)[i])+" of "+(timepath_names[tp])+" is equal to "+str(entry))
                print "\n"
                for i, entry in enumerate(timepath[np.isnan(timepath)]):
                    print str("WARNING: The entry at "+str(np.argwhere(np.isnan(timepath))[i])+" of "+(timepath_names[tp])+" is equal to nan")
                print "\n"

    return Feasible

def SteadyStateSolution(guess, I, S, beta, sigma, delta, alpha, chi, rho, e_ss, A, FirstFertilityAge, FirstDyingAge, Nhat_ss, Mortality_ss, g_A, PrintEulErrors, CheckerMode):
    """
    Description: 
        -This is the function that will be optimized by fsolve to find the steady state

    Inputs:
        guess             = [I*S,] Matrix, Contains guesses for assets and foreign capital held in the steady state
        I                 = Int in [1,7], Number of countries
        S                 = Int in [10,80], Number of cohorts
        beta              = Scalar in (0,1), Time preference parameter
        sigma             = Scalar in (0,1), Intratemporal elasticity of substitution
        delta             = Scalar in (0,1), Depreciation rate
        alpha             = Scalar in (0,1), Capital share of production
        e_ss              = [I,S] Matrix, Labor productivities by country and cohort
        A                 = [I] Vector, Scales production
        FirstFertilityAge = Int in (0,S), First age when agents bear children
        FirstDyingAge     = Int in (0,S), First age when agents die         
        Nhat_ss           = [I,S] Matrix, Steady state population shares
        Mortality_ss      = [I,S] Matrix, Steady state mortality rates
        g_A               = Scalar >0, Technical growth rate
        PrintEulErrors    = Boolean, Prints euler errors if set to True

    Objects in Function:
        assets    = [I,S] Matrix, Asset path for each country in the steady state
        kf        = [I,] Vector, Foreign capital held by foreigners in each country in the steady state
        kd        = [I,] Vector, Capital for each country in the steady state
        n         = [I,] Vector, Labor supply for each country in the steady state
        Y         = [I,] Vector, Output for each country in the steady state
        r         = [I,] Vector, Rental rate for each country in the steady state
        w         = [I,] Vector, Wage for each country in the steady state
        bq        = [I,S] Matrix, Bequests given to each country and cohort in the steady state
        c_vec     = [I,S] Matrix, Consumption by cohort in each country in the steady state
        Feasible  = Boolean, True if all values of kd, Y, r, w, and c_vec are feasible
        Euler_c   = [I,S-1] Matrix, Corresponds to (1.16)
        Euler_r   = [I,] Vector, Corresponds to (1.17)
        Euler_kf  = Scalar, Corresponds to (1.18)
        all_Euler = [I*S,] Matrix, Flattened array of all the euler errors

    Functions called:
        get_kd: Gets domestic-owned capital
        get_n: Gets labor supply
        get_Y: Gets output
        get_r: Gets rental rate
        get_w: Gets wages
        get_Bequests: Gets bequests
        get_cvecss: Gets consumption by cohort
        check_feasible: Checks for any infeasible values in the different variables

    Returns: all_Euler
    """

    #Takes a 1D guess of length I*S and reshapes it to match what the original input into the fsolve looked like since fsolve flattens numpy arrays
    guess = np.reshape(guess[:,np.newaxis], (I, S))

    #Appends a I-length vector of zeros on ends of assets to represent no assets when born and no assets when dead
    assets = np.column_stack((np.zeros(I), guess[:,:-1], np.zeros(I)))

    #Sets kf as the last element of the guess vector for each country
    kf = guess[:,-1]

    #Getting the other variables
    kd = get_kd(assets, kf, Nhat_ss)
    nparams = (e_ss, Nhat_ss)
    n = get_n(nparams)
    Yparams = (alpha, A)
    Y = get_Y(Yparams, kd, n)
    r = get_r(alpha, Y, kd)
    w = get_w(alpha, Y, n)
    bqparams = (I, S, FirstFertilityAge, FirstDyingAge, Nhat_ss, Mortality_ss)
    bq = getBequests(bqparams, assets)

    denomparams = (chi, rho)
    denom = get_denomSS(denomparams,w,e_ss)

    psi_params=(chi,rho,sigma)
    psi=get_Psi(psi_params,denom)

    cparams = (e_ss, delta, bq, g_A,rho)
    c_vec = get_cvecss(cparams, denom, w, r, assets)


    Feasible = check_feasible(kd, Y, w, r, c_vec, CheckerMode)

    if Feasible == False: #Punishes the the poor choice of negative values in the fsolve
        all_Euler=np.ones((I*S))*999.
        print "Punishing fsolve"
    else:
        #Gets Euler equations
<<<<<<< HEAD
        #QUESTION: CHANGE THE PSI INDEXING TO MATCH THE COHORT???
        Euler_c = c_vec[:,:-1] ** (-sigma) - beta * (1-Mortality_ss[:,:-1])*(c_vec[:,1:]*np.exp(g_A)) ** (-sigma) * (1 + r[0] - delta)
=======
        Euler_c = psi[:,:-1] * c_vec[:,:-1] ** (-sigma) - beta * (1-Mortality_ss[:,:-1])*psi[:,:-1]*(c_vec[:,1:]*np.exp(g_A)) ** (-sigma) * (1 + r[0] - delta)
>>>>>>> 4a7f7bba
        Euler_r = r[1:] - r[0]
        Euler_kf = np.sum(kf*np.sum(Nhat_ss, axis=1))

        #Makes a new 1D vector of length I*S that contains all the Euler equations
        all_Euler = np.append(np.append(np.ravel(Euler_c), np.ravel(Euler_r)), Euler_kf)

        if PrintEulErrors:
            print "Max Euler SS Errors:"
            print "Euler_c:", np.max(np.absolute(Euler_c)),
            print "      Euler_r:", np.max(np.absolute(Euler_r)),
            print "      Euler_kf:", np.max(np.absolute(Euler_kf))

    return all_Euler

def getSteadyState(params, assets_init, kf_init):
    """
    Description:
        -Gets the steady state values of assets and foreign-held capital
        -Uses steady state assets and foreign-held capital to solve for the rest of the system

    Inputs:
        params            = Tuple, Contains the parameters I, S, beta, sigma, delta, alpha, e_ss, A,
                                                           FirstFertilityAge, FirstDyingAge, Nhat_ss, 
                                                           Mortality_ss, g_A, PrintEulErrors
        I                 = Int in [1,7], Number of countries
        S                 = Int in [10,80], Number of cohorts
        beta              = Scalar in (0,1), Time preference
        sigma             = Scalar in (0,1), Intratemporal elasticity of substitution
        delta             = Scalar in (0,1), Depreciation rate
        alpha             = Scalar in (0,1), Capital share of production
        e_ss              = [I,S] Matrix, Labor productivities by country and cohort
        A                 = [I] Vector, Scales production
        FirstFertilityAge = Int in (0,S), First age when agents bear children
        FirstDyingAge     = Int in (0,S), First age when agents die         
        Nhat_ss           = [I,S] Matrix, Steady state population shares
        Mortality_ss      = [I,S] Matrix, Steady state mortality rates
        g_A               = Scalar >0, Technical growth rate
        PrintEulErrors    = Boolean, Prints euler errors if set to True
        assets_init       = [I,S-1] Matrix, Contains guess for stedy state assets held beginning from age 1 (since assets at age 0 are 0)
        kf_init           = [I,] Vector, Contains guess for steady state foreign-held capital

    Objects in Function:
        guess     = [I,S] Matrix, Simply assets_init and kf_init stacked together before sending it to the fsolve
        ss        = [I*S,] Vector, Flattened array for the steady-state solution
        assets_ss = [I,S] Matrix, Asset path for each country in the steady state
        kf_ss     = [I,] Vector, Foreign capital held by foreigners in each country in the steady state
        kd_ss     = [I,] Vector, Capital for each country in the steady state
        n_ss      = [I,] Vector, Labor supply for each country in the steady state
        Y_ss      = [I,] Vector, Output for each country in the steady state
        r_ss      = Scalar >0, Global rental rate in the steady state
        w_ss      = [I,] Vector, Wage for each country in the steady state
        bq_ss     = [I,S] Matrix, Bequests given to each country and cohort in the steady state
        c_vec_ss  = [I,S] Matrix, Consumption by cohort in each country in the steady state

    Functions called:
        get_kd: Gets domestic-owned capital
        get_n: Gets labor supply
        get_Y: Gets output
        get_r: Gets rental rate
        get_w: Gets wages
        get_Bequests: Gets bequests
        get_cvecss: Gets consumption by cohort

    Returns: assets_ss, kf_ss, kd_ss, n_ss, Y_ss, r_ss, w_ss, c_vec_ss
    """
    I, S, beta, sigma, delta, alpha, chi, rho, e_ss, A, FirstFertilityAge, FirstDyingAge, Nhat_ss, Mortality_ss, g_A, PrintEulErrors, CheckerMode = params

    #Merges the assets and kf together into one matrix that can be inputted into the fsolve function
    guess = np.column_stack((assets_init, kf_init))

    #Solves for the steady state
    ss = opt.fsolve(SteadyStateSolution, guess, args=params)

    #Reshapes the ss code
    ss = np.array(np.split(ss, I))

    #Breaks down the steady state matrix into the two separate assets and kf matrices.
    assets_ss = np.column_stack((np.zeros(I), ss[:,:-1], np.zeros(I)))
    kf_ss = ss[:,-1]

    #Gets the other steady-state values using assets and kf
    kd_ss = get_kd(assets_ss, kf_ss, Nhat_ss)
    nparams = (e_ss, Nhat_ss)
    n_ss = get_n(nparams)
    Yparams = (alpha, A)
    Y_ss = get_Y(Yparams, kd_ss, n_ss)
    #Because of the euler conditions in the fsolve, r_ss will be the same regardless of which country we use to calculate it
    r_ss = get_r(alpha, Y_ss[0], kd_ss[0])
    w_ss = get_w(alpha, Y_ss, n_ss)

    denomparams = (chi, rho)
    denom = get_denomSS(denomparams,w_ss,e_ss)

    bqparams = (I, S, FirstFertilityAge, FirstDyingAge, Nhat_ss, Mortality_ss)
    bq_ss = getBequests(bqparams, assets_ss)

    c_vec_ss =  (np.einsum("i, is -> is", w_ss, e_ss)\
          + (1 + r_ss - delta)*assets_ss[:,:-1]\
          + bq_ss - assets_ss[:,1:]*np.exp(g_A))/(1+np.einsum("i,is->is",w_ss,e_ss)*denom)

    print "\nSteady State Found!\n"

    return assets_ss, kf_ss, kd_ss, n_ss, Y_ss, r_ss, w_ss, c_vec_ss

#TIMEPATH FUNCTIONS

def get_initialguesses(params, assets_ss, kf_ss, w_ss, r_ss, PrintLoc):
    """
    Description:
       -With the parameters and steady state values, this function creates
        initial guesses in a linear path.

    Inputs:
        params = Tuple that contains the parameters I, S, T, delta, alpha, e_init, A,
                                                    FirstFertilityAge, FirstDyingAge, 
                                                    Nhat_init, Mortality_init, and g_A

        I                 = Int in [1,7], Number of countries
        S                 = Int in [10,80], Number of cohorts
        T                 = Int >0, Number of time periods
        delta             = Scalar in (0,1), Depreciation rate
        alpha             = Scalar in (0,1), Production share of capital
        e_init            = [I,S] Matrix, Labor productivities by country and cohort in period t=0 
        A                 = [I] Vector, Scales production 
        FirstFertilityAge = Int in (0,S), First age when agents bear children 
        FirstDyingAge     = Int in (0,S), First age when agents die    
        Nhat_init         = [I,S] Matrix, Population shares in period t=0 
        Mortality_init    = [I,S] Matrix, Mortality rates in period t=0
        g_A               = Scalar in (0,1), Technical growth rate
        assets_ss         = [I,S+1] Matix, Assets for each country and cohort in the steady state
        kf_ss             = [I,] Vector, Foreign-held capital in the steady state
        w_ss              = [I,] Vector, Wage rates for each country in the steady state
        r_ss              = Scalar >0, Global intrest rate in the steady state
        PrintLoc          = Boolean, Prints "Getting initial guesses" at the beginning of the function if True

    Functions called:
        get_kd: Gets domestic-owned capital
        get_n: Gets labor supply
        get_Y: Gets output
        get_r: Gets rental rate
        get_w: Gets wages

    Objects in Function:
        assets_init = [I,S+1] Matix, Assets for each country and cohort in period t=0
        kf_init     = [I,] Vector, Foreign-held capital in period t=0
        kd_init     = [I,] Vector, Domestic-owned capital in period t=0
        n_init      = [I,] Vector, Labor supply in each country in period t=0
        Y_init      = [I,] Vector, Output in each country in period t=0
        r_init      = Scalar >0, Global intrest rate in period t=0
        w_init      = [I,] Vector, Wage rate in each country in period t=0
        wpath_guess = [I,T+S] Matrix, Initial guess for the timepath for wages, set to be parabolic
        rpath_guess = [T+S,] Vector, Initial guess for the timepath for global intrest rate, set to be parabolic

                      Rental Rate:     or     Wage Rate:
        cc          = [I,] Vector      or     [I,T+S] Matrix     y-intercept for the parabolic guess for price timepaths
        bb          = [I,] Vector      or     [I,T+S] Matrix     Coefficient for x term for the parabolic guess for price timepaths 
        aa          = [I,] Vector      or     [I,T+S] Matrix     Coefficient for x**2 term for the parabolic guess for price timepaths 


    Returns: assets_init, wpath_guess, rpath_guess
    """

    if PrintLoc: print "Getting initial guesses"
    #Unpacks parameters
    I, S, T, delta, alpha, e_init, A, FirstFertilityAge, FirstDyingAge, Nhat_init, Mortality_init, g_A = params

    #Sets initial assets and kf, start with something close to the steady state
    assets_init = assets_ss*.9
    kf_init = kf_ss*0

    #Gets initial kd, n, y, r, w, and K
    kd_init = get_kd(assets_init, kf_init, Nhat_init)
    nparams = e_init, Nhat_init
    n_init = get_n(nparams)
    Yparams = (alpha, A)
    Y_init = get_Y(Yparams, kd_init, n_init)
    r_init = get_r(alpha, Y_init[0], kd_init[0])
    w_init = get_w(alpha, Y_init, n_init)

    #Initializes the initial guess for prices
    wpath_guess = np.zeros((I, T+S))
    rpath_guess = np.zeros((T+S))

    #Gets initial guess for rental rate path. This is set up to be parabolic.
    cc = r_init
    bb = -2 * (r_init-r_ss)/(T-1)
    aa = -bb / (2*(T-1))
    rpath_guess[:T] = aa * np.arange(0,T)**2 + bb*np.arange(0,T) + cc
    rpath_guess[T:] = r_ss

    #Gets initial guess for wage rate path. This is set up to be parabolic.
    cc = w_init
    bb = -2 * (w_init-w_ss)/(T-1)
    aa = -bb / (2*(T-1))
    wpath_guess[:,:T] = np.einsum("i,it->it", aa, np.tile(np.arange(0,T), (I,1))**2)\
                      + np.einsum("i,it->it", bb, np.tile(np.arange(0,T), (I,1)))\
                      + np.einsum("i,it->it", cc, np.ones((I,T)))
    wpath_guess[:,T:] = np.einsum("i,it->it", w_ss, np.ones((I,S)))

    return assets_init, wpath_guess, rpath_guess

def get_foreignK_path(params, Kpath, rpath, kf_ss, PrintLoc):
    """
    Description:
       -This calculates the timepath of the foreign capital stock. This is based on equation (1.12 and 1.13).

    Inputs:
        params   = Tuple, Contains the parameters I, S, T, alpha, e, A, and Nhat
        I        = Int in [1,7], Number of countries
        S        = Int in [10,80], Number of cohorts
        T        = Int >0, Number of time periods
        alpha    = Scalar in (0,1), Capital share of production
        e        = [I,S,T+S] Matrix, Labor productivities timepath
        A        = [I] Vector, Scales production        
        Nhat     = [I,S] Matrix, Population shares timepath
        Kpath    = [I,S,T+S] Matrix, Total capital timepath 
        rpath    = [T+S,] Vector, Global intrest rate timepath
        kf_ss    = [I,] Vector, Foreign-held capital in the steady state
        PrintLoc = Boolean, Prints "Entering get_foreignK_path" at the beginning of the function if True

    Functions called:
        get_n: Gets labor supply

    Objects in Function:
        n      = [I,T+S] Matrix, Timepath for labor supply
        kdPath = [I,T+S] Matrix, Timepath for domestic-owned capital
        kfPath = [I,T+S] Matrix, Timepath for foreign-held capital, 
                                 where the foreign-held capital for country 0 
                                 is the negative of all foreign-held capital in other countries

    Returns: kfPath
    """
    if PrintLoc: print "Entering get_foreignK_path"

    I, S, T, alpha, e, A, Nhat = params

    #Sums the labor productivities across cohorts to get labor supply
    n = get_n((e, Nhat))

    #Initializes kfpath and kdpath matrices
    kfPath = np.zeros((I,T+S))
    kdPath = np.zeros((I,T+S))

    #Gets the domestic-owned capital stock for each country except for the first country based on equations 2.16 and 2.17
    kdPath[1:,:] = (rpath/alpha)**(1/(alpha-1))*np.einsum("i,is->is", A[1:], n[1:,:])

    #This is using equation 1.13 solved for the foreign capital stock to caluclate the foreign capital stock
    #For everyone except the first country
    kfPath[1:,:] = Kpath[1:,:]-kdPath[1:,:]

    #To satisfy 1.18, the first country's assets is the negative of the sum of all the other countries' assets
    kfPath[0,:] = -np.sum(kfPath[1:,:],axis=0)

    #Making every year beyond t equal to the steady-state
    kfPath[:,T:] = np.einsum("i,s->is", kf_ss, np.ones(S))
        
    return kfPath

def get_lifetime_decisions(params, c_1, wpath_chunk, rpath_chunk, e_chunk, mortality_chunk, psi_chunk, starting_assets, bq, current_age):
    """
    Description:
        -This solves for the remaining lifetime decisions equations (1.15 and 1.16) for a certain generation of age 'current_age'

    Inputs:
        params          = Tuple, Contains the parameters I, S, beta, sigma, delta, and g_A
        I               = Int in [1,7], Number of countries
        S               = Int in [10,80], Number of cohorts
        beta            = Scalar in (0,1), Time preference
        sigma           = Scalar in (0,1), Intratemporal elasticity of substitution
        delta           = Scalar in (0,1), Depreciation rate
        g_A             = Scalar >0, Technical growth rate
        c_1             = [I,] Vector, Initial Consumption for a given-aged agent in each country
        wpath_chunk     = [I,S-current_age] Matrix, Chunk of the wage timepath that corresponds to 
                                                    this agent's remaining lifetime
        rpath_chunk     = [S-current_age+1,] Vector, Chunk of the rental rate timepath that this agent will face 
                                                     for each year of his remaining lifetime
        e_chunk         = [I,S-current_age] Matrix, Chunk of the labor productivities matrix that this agent will face 
                                                    for each year of his remaining lifetime
        mortality_chunk = [I,S-current_age] Matrix, Chunk of the mortality rates matrix that this agent will face 
                                                    for each year of his remaining lifetime
        starting_assets = [I,S] Matrix
        bq              = [I,S-current_age] Matrix, Chunk of the bequests timepath that this agent will face 
                                                     for each year of his remaining lifetime
        current_age     = Int in [0,S-2], Current age of the agent

    Functions called:
        -None

    Objects in Function:
        num_decisions = Int in [1,S-1], Number of decisions this agent must make in his remaining lifetime
        c_path        = [I,num_decisions+1], Consumption for this agent's remaining lifetime
        asset_path    = [I,num_decisions+2], Assets for this agent's remaining lifetime

    Returns: c_path, asset_path
    """

    I, S, beta, sigma, delta, rho, chi, g_A = params

    num_decisions = S-current_age-1 # -1 Because we already have (or have guessed) our starting 

    #Initializes the cpath and asset path vectors
    c_path = np.zeros((I, num_decisions+1))
    asset_path = np.zeros((I, num_decisions+2))

    #For each country, the cpath and asset path vectors' are the initial values provided.
    c_path[:,0] = c_1
    asset_path[:,0] = starting_assets


    #Based on the individual chunks, these are the households choices
    for p in range(1,num_decisions+1):
        c_path[:,p] = ((beta * (1-mortality_chunk[:,p-1]) * (1 + rpath_chunk[p] - delta)*psi_chunk[:,p-1,0]/psi_chunk[:,p,0])**(1/sigma) * c_path[:,p-1])*np.exp(-g_A)
        #print c_path.shape
        asset_path[:,p] = (wpath_chunk[:,p-1]*e_chunk[:,p-1] + (1 + rpath_chunk[p-1] - delta)*asset_path[:,p-1] + bq[:,p-1] - c_path[:,p-1]*(1+wpath_chunk[:,p-1]*e_chunk[:,p-1]*(chi/(wpath_chunk[:,p-1]*e_chunk[:,p])**rho)))*np.exp(-g_A)
	
    #Solves for assets in the year after the agent dies
    asset_path[:,p+1] = (wpath_chunk[:,p]*e_chunk[:,p] + (1 + rpath_chunk[p] - delta)*asset_path[:,p] - c_path[:,p]*(1+wpath_chunk[:,p]*e_chunk[:,p]*(chi/(wpath_chunk[:,p]*e_chunk[:,p])**rho)))*np.exp(-g_A)

    return c_path, asset_path

def find_optimal_starting_consumption(c_1, wpath_chunk, rpath_chunk, e_chunk, mortality_chunk, psi_chunk, starting_assets, bq, current_age, params):
    """
    Description:
       -Euler system for solving the individual household decisions

    Inputs:
        params          = Tuple, Contains the parameters I, S, beta, sigma, delta, and g_A. 
                                 Directly passed into get_lifetime_decisions function
        c_1             = [I,] Vector, Initial Consumption for a given-aged agent in each country
        wpath_chunk     = [I,S-current_age] Matrix, Chunk of the wage timepath that corresponds to 
                                                    this agent's remaining lifetime
        rpath_chunk     = [S-current_age+1,] Vector, Chunk of the rental rate timepath that this agent will face 
                                                     for each year of his remaining lifetime
        e_chunk         = [I,S-current_age] Matrix, Chunk of the labor productivities matrix that this agent will face 
                                                    for each year of his remaining lifetime
        mortality_chunk = [I,S-current_age] Matrix, Chunk of the mortality rates matrix that this agent will face 
                                                    for each year of his remaining lifetime
        starting_assets = [I,S] Matrix
        bq              = [I,S-current_age] Matrix, Chunk of the bequests timepath that this agent will face 
                                                     for each year of his remaining lifetime
        current_age     = Int in [0,S-2], Current age of the agent

    Functions called:
        get_lifetime_decisions: Gets the rest of the remaining lifetime decisions 

    Objects in Function:
        c_path     = [I, S-current_age] Matrix, Consumption for the remaining periods of life
        asset_path = [I, S-current_age+1] Matrix, Consumption for the remaining periods of life, plus remaining assets after death
        Euler      = [I,] Vector, Number of assets left in the period when this agent dies. 
                                  Will need to equal 0 to satisfy the Euler system

    Returns: Euler
    """

    #Executes the get_household_choices_path function. Sees above.
    c_path, assets_path = get_lifetime_decisions(params, c_1, wpath_chunk, rpath_chunk, e_chunk, mortality_chunk, psi_chunk, starting_assets, bq, current_age)
    Euler = np.ravel(assets_path[:,-1])

    if np.any(c_path<0):
        print "WARNING! The fsolve for initial optimal consumption guessed a negative number"
        Euler=np.ones(Euler.shape[0])*9999.

    return Euler

def get_household_timepaths(params, wpath, rpath, starting_assets, PrintLoc, Print_cabqTimepaths):
    """
    Description:
       -Gets the consumption timepath and the assets timepath from a set of parameters, a wpath, and an rpath

    Inputs:
        params              = Tuple, Contains the parameters I, S, T, T_1, beta, sigma, delta, e, 
                                                             FirstFertilityAge, FirstDyingAge, Nhat, 
                                                             MortalityRates, and g_A
        I                   = Int in [1,7], Number of countries
        S                   = Int in [10,80], Number of cohorts
        T                   = Int >0, Number of years away from time t=0 until we reach the steady-state
        T_1                 = Int in (0, T), Number of years away from time t=0 until the demographics are stationarized
        beta                = Scalar in (0,1), Time preference
        sigma               = Scalar in (0,1), Intratemporal elasticity of substitution
        delta               = Scalar in (0,1), Depreciation rate
        e                   = [I,S,T+S] Matrix, Timepath for labor productivities
        FirstFertilityAge   = Int in (0,S), First age when agents bear children
        FirstDyingAge       = Int in (0,S), First age when agents die
        Nhat                = [I,S,T+S] Matrix, Timepath for population share
        MortalityRates      = [I,S,T+S] Matrix, Timepath for mortality rates
        g_A                 = Scalar >0, Technical growth rate
        wpath               = [I,T+S] Matrix, Timepath for wages
        rpath               = [T+S,] Vector, Timepath for global intrest rate
        starting_assets     = [I,S] Matrix, Starting assets of each generation in period t=0
        PrintLoc            = Boolean, If True, prints the following as the code arrives in certain locations:
                                                        "Entering get_cons_assets_matrix"
                                                        "Getting upper triangle entries"
                                                        "Getting all other entries"
                                                        "Leaving get_cons_assets_matrix"
        Print_cabqTimepaths = Boolean, If True, prints the values of c_timepath, c1_guess, a_timepath, 
                                                bq_timepath, and agent_bq in each iteration of the j-loop

    Functions called:
        find_optimal_starting_consumption: Euler system for finding the optimal starting consumption for each cohort
        get_lifetime_decisions: Gets all remaining household decisions based on the initial consumption
        getBequests: Gets the distribution of bequests for a given year

    Objects in Function:
        c_timepath       = [I,S,T+S] Matrix, Timepath for consumption
        a_timepath       = [I,S+1,T+S] Matrix, Timepath for assets held by each cohort
        bq_timepath      = [I,S,T+S] Matrix, Timepath for bequests received by each cohort
        household_params = Tuple, Contains the parameters I, S, beta, sigma, delta, and g_A
        t                = Int in [0,T+S], Iterative variable that represents the current time period
        p                = Int in (0, S), Iterative variable that represents remaining periods until death, not including the current period
        current_age      = Int in [0,S-2], Current age of the agent
        c1_guess         = [I,] Vector, Guess of initial consumption for each country
        agent_assets     = [I,] Vector, Current assets of the individual agent whose household decision we are solving. 
                                        =0 in Non-upper triangle a_timepath
        agent_bq         = [I,S-current_age] Matrix, Chunk of the bequests timepath that this agent will face 
                                                     for each year of his remaining lifetime
        agent_e          = [I,S-current_age] Matrix, Chunk of the labor productivities matrix that this agent will face 
                                                     for each year of his remaining lifetime
        agent_mortality  = [I,S-current_age] Matrix, Chunk of the mortality rates matrix that this agent will face 
                                                     for each year of his remaining lifetime
        opt_c1           = [I,] Vector, Optimal consumption that satisfies the Euler system in find_optimal_starting_consumption function
        cpath_indiv      = [I, S-current_age] Matrix, Consumption path for an individual's remaining lifetime
        apath_indiv      = [I, S-current_age+1] Matrix, Assets in an individual's remaining lifetime, along with assets in age S+1, 
                                                        (which should be 0 if the Euler system solved correctly)
        bq_params        = Tuple, Contains I, S, FirstFertilityAge, FirstDyingAge, Nhat[:,:,j-1], MortalityRates[:,:,j-1]
  

    Returns: c_timepath, a_timepath
    """
    if PrintLoc: print "Entering get_cons_assets_matrix"

    I, S, T, T_1, beta, sigma, delta, rho, chi, e, FirstFertilityAge, FirstDyingAge, Nhat, MortalityRates, g_A = params

    #Initializes timepath variables
    c_timepath = np.zeros((I, S, S+T))
    a_timepath = np.zeros((I, S+1, S+T))
    a_timepath[:,:,0] = starting_assets
    bq_timepath = np.zeros((I, S, S+T))

    denom_params = (chi, rho)
    denom_path=get_denom(denom_params,wpath,e)
    #denom_init=get_denomSS(denom_params,wpath,e[:,:,0])

    psi_params = (chi, rho, sigma)
    agent_psi = get_Psi(psi_params,denom_path)
    #print psi_path.shape


    #Gets the consumption for the oldest living agent. 
    #Since this agent dies next period and we already know his assets, we know his consumption by equation 2.21
    c_timepath[:,S-1,0] = (wpath[:,0]*e[:,S-1,0] + (1 + rpath[0] - delta)*a_timepath[:,S-1,0])\
            /(1+wpath[:,0]*e[:,S-1,0]*(chi/(wpath[:,0]*e[:,S-1,0]))**rho)

    household_params = (I, S, beta, sigma, delta, rho, chi, g_A)

    if Print_cabqTimepaths:
        print "Initial matrices"
        print "Consumption"
        print np.round(np.transpose(c_timepath[0,:,:2]), decimals=3)
        print "Assets"
        print np.round(np.transpose(a_timepath[0,:,:2]), decimals=3)
        print "Bequests"
        print np.round(np.transpose(bq_timepath[0,:,:2]), decimals=3)

    #Loops through each diagonal for S+T periods 
    for j in range(1,S+T):

        if j < S:
            if PrintLoc and j==1: print "Getting upper triangle entries"
            #Sets the iterative variables for calculating the consumption and asset paths of all agents currently alive or born in time t=0
            t=0
            p = j
            current_age = S-p-1

            #Uses the previous generation's consumption at age s to get the value for our guess
            c1_guess = (c_timepath[:,current_age+1,t]*(agent_psi[:,current_age,t]/agent_psi[:,current_age+1,t+1])\
                    /((beta*(1+rpath[t]-delta))**(1/sigma)))/np.exp(g_A)

            #Current assets an agent has coming into period t=0
            agent_assets = starting_assets[:,current_age]

        elif j >= S:
            if PrintLoc and j==S: print "Getting all other entries"
            #Sets the iterative variables for calculating the consumption and asset paths of all agents born after time t=0
            t=j-S+1
            current_age = 0
            p = S-1

            #Uses the previous generation's consumption at age s to get the value for our guess
            c1_guess = c_timepath[:,current_age,t-1]

            #Each agent born after time t=0 has no assets in the first year they consume
            agent_assets = np.zeros((I))

        #Gets the bequests this agent will recieve in his remaining lifetime
        agent_bq = np.diagonal(bq_timepath[:,current_age:,t:t+p+1], axis1=1, axis2=2)

        #Gets labor productivities this agent will have in his remaining lifetime
        agent_e = np.diagonal(e[:,current_age:,t:t+p+1], axis1=1, axis2=2)

        #Gets the probablities of dying in each period of this agent's remaining lifetime
        agent_mortality = np.diagonal(MortalityRates[:,current_age:,t:t+p+1], axis1=1, axis2=2)

        #Gets optimal initial consumption beginning in the current age of the agent using chunks of w and r that span the lifetime of the given generation
        opt_c1 = opt.fsolve(find_optimal_starting_consumption, c1_guess, args = \
            (wpath[:,t:t+p+1], rpath[t:t+p+2], agent_e, agent_mortality, agent_psi, agent_assets, agent_bq, current_age, household_params))

        #Gets a given cohort's optimal lifetime decision paths, given their initial consumption
        cpath_indiv, apath_indiv = get_lifetime_decisions\
            (household_params, opt_c1, wpath[:,t:t+p+1], rpath[t:t+p+2], agent_e, agent_mortality, agent_psi, agent_assets, agent_bq, current_age)

        #Filling the timepaths with the cohort's optimal lifetime decision paths for each country
        for i in xrange(I):
            np.fill_diagonal(c_timepath[i,current_age:,t:], cpath_indiv[i,:])
            np.fill_diagonal(a_timepath[i,current_age:,t:], apath_indiv[i,:])

        #Gets bequests in year j-1. Note that this matrix doens't fill diagonally, so it fills earlier than the c and a timepaths
        bq_params = (I, S, FirstFertilityAge, FirstDyingAge, Nhat[:,:,j-1], MortalityRates[:,:,j-1])
        bq_timepath[:,:,j-1] = getBequests(bq_params, a_timepath[:,:,j-1])

        if Print_cabqTimepaths:
            print "Consumption"
            print np.round(np.transpose(c_timepath[0,:,:p+2]), decimals=3)
            print "c_guess", np.round(c_guess[0], decimals=3)
            print "Assets"
            print np.round(np.transpose(a_timepath[0,:,:p+2]), decimals=3)
            print "Bequests"
            print np.round(np.transpose(bq_timepath[0,:,:p+2]), decimals=3)
            print "agent_bq", np.round(agent_bq[0,:], decimals=3)

    if PrintLoc: print "Leaving get_cons_assets_matrix"

    return c_timepath, a_timepath

def get_wpathnew_rpathnew(params, wpath, rpath, starting_assets, kd_ss, kf_ss, PrintLoc, Print_cabqTimepaths, UseTape):
    """
    Description:
        -Gets timepaths for consumption and assets
        -Gets total capital timepath for each country by summing the assets in each country
        -Gets foreign-held capital by using our guess for the global intrest rate timepath
            NOTE: foreign-held capital for country 0 is equal to the negative sumation of the other countries' foreign-held capital
        -Gets domestic-held capital by subtracting total capital from foreign-held capital
        -Gets new paths for global intrest rate and wage rates using this domestic-held capital
        -Checks for feasibility of various timepaths

    Inputs:
        params              = Tuple, Contains the parameters I, S, T, T_1, beta, sigma, delta, alpha, e, A, 
                                                             FirstFertilityAge, FirstDyingAge, Nhat, MortalityRates, and g_A
        I                   = Int in [1,7], Number of countries
        S                   = Int in [10,80], Number of cohorts
        T                   = Int >0, Number of years away from time t=0 until we reach the steady-state
        T_1                 = Int in (0, T), Number of years away from time t=0 until the demographics are stationarized
        beta                = Scalar in (0,1), Time preference
        sigma               = Scalar in (0,1), Intratemporal elasticity of substitution
        delta               = Scalar in (0,1), Depreciation rate
        alpha               = Scalar in (0,1), Production share of capital
        e                   = [I,S,T+S] Matrix, Timepath for labor productivities 
        A                   = [I,] Vector, Technology level for each country
        FirstFertilityAge   = Int in (0,S), First age when agents bear children
        FirstDyingAge       = Int in (0,S), First age when agents die
        Nhat                = [I,S,T+S] Matrix, Timepath for population share
        MortalityRates      = [I,S,T+S] Matrix, Timepath for mortality rates
        g_A                 = Scalar >0, Technical growth rate
        wpath               = [I,T+S] Matrix, Timepath for wages
        rpath               = [T+S,] Vector, Timepath for global intrest rate
        starting_assets     = [I,S] Matrix, Starting assets of each generation in period t=0
        kd_ss               = [I,] Vector, Domestic-owned capital for each country in the steady state
        kf_ss               = [I,] Vector, Foreign-held capital for each country in the steady state
        PrintLoc            = Boolean, If True, prints the following as the code arrives in certain locations:
                                                        "Entering get_wpathnew_rpathnew"
                                                        "Leaving get_wpathnew_rpathnew"
        Print_cabqTimepaths = Boolean, If True, prints the values of c_timepath, c1_guess, a_timepath, 
                                                bq_timepath, and agent_bq in the get_cons_assets_matrix function
        UseTape             = Boolean, If True, changes all negative kdpath values to 0.001 to help guide the solver to the right answer

    Functions called:
        get_cons_assets_matrix: Gets the consumption and assets timepaths based on our initial guess of wpath and rpath
        get_foreignK_path: Gets the timepath for foreign-held capital based on the assets timepath and guess for rpath
        get_n: Gets labor supply
        get_Y: Gets output
        get_r: Gets rental rate
        get_w: Gets wages
        check_feasible: Checks for any infeasible values in the kdpath, Ypath, wpath, rpath, and c_timepath

    Objects in Function:
        c_timepath       = [I,S,T+S] Matrix, Timepath for consumption
        a_timepath       = [I,S+1,T+S] Matrix, Timepath for assets held by each cohort
        Kpath            = [I,T+S] Matrix, Timepath for total capital held by each country, 
                                           =sum of kdPath and kfpath = sum of assets across cohorts
        Cpath            = [I,T+S] Matrix, Timepath of aggregate capital
        kfpath           = [I,T+S] Matrix, Timepath for foreign-held capital
        kdpath           = [I,T+S] Matrix, Timepath for domestic-held capital
        kdpath_with_tape = [I,T+S] Matrix, Timepath for kdpath, but with negative values corrected from the original kdpath
        npath            = [I,T+S] Matrix, Timepath for labor productivities
        Ypath            = [I,T+S] Matrix, Timepath for output
        rpath_new        = [I,] Vector, New guess for timepath of gloabl intrest rate
        wpath_new        = [I,T+S] Matrix, New guess for timepath of wage rates
        Feasible         = Boolean, True if all values of kd, Y, r, w, and c_vec are feasible
        NeedTape         = Boolean, True if any of the values of kd are negative

    Returns: wpath_new, rpath_new, Cpath, Kpath, Ypath, Feasible
    """

    if PrintLoc: print "Entering get_wpathnew_rpathnew"

    #Unpacks parameters
    I, S, T, T_1, beta, sigma, delta, alpha, rho, chi, e, A, FirstFertilityAge, FirstDyingAge, Nhat, MortalityRates, g_A, CheckerMode = params

    #Calulates consumption timepath and assets timepath
    ca_params = (I, S, T, T_1, beta, sigma, delta, rho, chi, e, FirstFertilityAge, FirstDyingAge, Nhat, MortalityRates, g_A)
    c_timepath, a_timepath = get_household_timepaths(ca_params, wpath, rpath, starting_assets, PrintLoc, Print_cabqTimepaths)

    #Calculates the total amount of capital in each country
    Kpath=np.sum(a_timepath[:,:-1,:]*Nhat, axis=1)

    #Calculates Aggregate Consumption
    Cpath=np.sum(c_timepath, axis=1)

    #After time period T, the total capital stock and total consumption is forced to be the steady state
    Kpath[:,T:] = np.einsum("i,t->it", kd_ss+kf_ss, np.ones(S))
    Cpath[:,T:] = np.einsum("i,t->it", Cpath[:,T-1], np.ones(S))

    #Gets the foriegned owned capital
    kf_params = (I, S, T, alpha, e, A, Nhat)
    kfpath = get_foreignK_path(kf_params, Kpath, rpath, kf_ss, PrintLoc)

    #Based on the overall capital path and the foreign owned capital path, we get new w and r paths.
    kdpath = Kpath - kfpath

    #Sets all values of domestic-held capital timepath that are less than 0
    #as a result of incorrectly guessed r and w timepaths equal to a small positive number to insure feasible values
    if UseTape:
        kdpath_with_tape = np.clip(kdpath, 0.001, np.max(kdpath))
        num_Taped = np.sum(kdpath < 0)
    else:
        kdpath_with_tape = kdpath

    #Gets other timepaths needed to get the new w and r paths
    nparams = (e, Nhat)
    npath = get_n(nparams)
    Yparams = (alpha, A)
    Ypath = get_Y(Yparams, kdpath_with_tape, npath)
    rpath_new = get_r(alpha, Ypath[0], kdpath_with_tape[0])
    wpath_new = get_w(alpha, Ypath, npath)

    #Checks to see if any of the timepaths have negative values or nans
    Feasible = check_feasible(kdpath, Ypath, wpath, rpath, c_timepath, CheckerMode)

    if PrintLoc: print "Leaving get_wpathnew_rpathnew"
    return wpath_new, rpath_new, Cpath, Kpath, Ypath, num_Taped

def get_Timepath(params, wstart, rstart, starting_assets, kd_ss, kf_ss, PrintLoc, Print_cabqTimepaths, UseTape):
    """
    Description:
        -Gets the timepaths for w, r, C, K, and Y by using timepath iteration
        
    Inputs:
        params              = Tuple, Contains the parameters I, S, T, T_1, beta, sigma, delta, alpha, e, A, 
                                                             FirstFertilityAge, FirstDyingAge, Nhat, MortalityRates, g_A, 
                                                             distance, diff, xi, MaxIter
        I                   = Int in [1,7], Number of countries
        S                   = Int in [10,80], Number of cohorts
        T                   = Int >0, Number of years away from time t=0 until we reach the steady-state
        T_1                 = Int in (0, T), Number of years away from time t=0 until the demographics are stationarized
        beta                = Scalar in (0,1), Time preference
        sigma               = Scalar in (0,1), Intratemporal elasticity of substitution
        delta               = Scalar in (0,1), Depreciation rate
        alpha               = Scalar in (0,1), Production share of capital
        e                   = [I,S,T+S] Matrix, Timepath for labor productivities 
        A                   = [I,] Vector, Technology level for each country
        FirstFertilityAge   = Int in (0,S), First age when agents bear children
        FirstDyingAge       = Int in (0,S), First age when agents die
        Nhat                = [I,S,T+S] Matrix, Timepath for population share
        MortalityRates      = [I,S,T+S] Matrix, Timepath for mortality rates
        g_A                 = Scalar >0, Technical growth rate
        tpi_tol             = Scalar >0, TPI iterates until the distance of the new and old wpaths and rpaths is below tpi_tol
        xi                  = Scalar in (0,1), Weight put on the original guess in taking the convex combination
        MaxIters            = Int >0, Maximum number of iterations TPI will try to converge
        wstart              = [I,T+S] Matrix, Initial guess of the timepath for wages
        rstart              = [T+S,] Vector, Initial guess of the timepath of the global intrest rate
        starting_assets     = [I,S] Matrix, Starting assets of each generation in period t=0
        kd_ss               = [I,] Vector, Domestic-owned capital for each country in the steady state
        kf_ss               = [I,] Vector, Foreign-held capital for each country in the steady state
        PrintLoc            = Boolean, If True: prints the following as the code arrives in certain locations 
                                                within the functions called by get_Timepath for debugging purposes
        Print_cabqTimepaths = Boolean, If True: prints the values of c_timepath, c1_guess, a_timepath, bq_timepath,
                                                and agent_bq in the get_cons_assets_matrix function for debugging purposes
        UseTape             = Boolean, If True: changes all negative kdpath values to 0.001 to help guide the
                                                solver to the right answer in the get_wpathnew_rpathnew function

    Functions called:
        get_wpathnew_rpathnew: Gets the new guesses for wpath and rpath based on the old guesses of those timepaths

    Objects in Function:
        Iter      = Int >0, Stores the current iteration of the timepath
        distance  = Scalar >0, The maximum of dist_w and dist_r. TPI converges when tpi_tol > distance
        wr_params = Tuple, Contains all the parameters used in calculating the next iteration of w and r timepaths
        rpath_new = [I,] Vector, New guess for timepath of gloabl intrest rate
        wpath_new = [I,T+S] Matrix, New guess for timepath of wage rates
        Cpath     = [I,T+S] Matrix, Timepath of aggregate capital
        Kpath     = [I,T+S] Matrix, Timepath for total capital held by each country
        Ypath     = [I,T+S] Matrix, Timepath for output
        Feasible  = Boolean, True if all values of timepaths have feasible values
        dist_w    = Scalar >0, Distance between the old and new wage timepaths
        dist_r    = Scalar >0, Distance between the old and new rental rate timepaths
        wend      = [I,T+S] Matrix, Final wage timepath once TPI has converged
        rend      = [T+S,] Vector, Final rental rate timepath once TPI has converged

    Returns: wend, rend, Cpath, Kpath, Ypath
    """
    #Unpacks parameters
    I, S, T, T_1, beta, sigma, delta, alpha, rho, chi, e, A, FirstFertilityAge, FirstDyingAge, Nhat, MortalityRates, g_A, tpi_tol, xi, MaxIters, CheckerMode = params

    #Serves as the iteration counter
    Iter = 1

    #Gets some initial aribrary distance metric
    distance = 10

    #Gets the parameters needed in getting a new iteration of the timepath
    wr_params = (I, S, T, T_1, beta, sigma, delta, alpha, rho, chi, e, A, FirstFertilityAge, FirstDyingAge, Nhat, MortalityRates, g_A, CheckerMode)

    #The timepath iteration runs until the distance gets below a threshold or the iterations hit the maximum
    while distance>tpi_tol and Iter<MaxIters:

        #Gets new iterations of the w, r, C, K, and Y timepaths
        wpath_new, rpath_new, Cpath, Kpath, Ypath, num_Taped = \
        get_wpathnew_rpathnew(wr_params, wstart, rstart, starting_assets, kd_ss, kf_ss, PrintLoc, Print_cabqTimepaths, UseTape)

        try:
            #Norms of the wage and intrest rate paths
            dist_w=sp.linalg.norm(wstart-wpath_new,2)
            dist_r=sp.linalg.norm(rstart-rpath_new,2)

            #We take the maximum of the two norms to get the distance
            distance=max([dist_w,dist_r])

            print "Iteration:",Iter,", Norm Distance: ", distance

        #If there was an error in getting the norms (probably because of nan values in the timepaths)
        except:
            distance = tpi_tol+333
            print "Iteration:",Iter,", Error in calculating the distance"
            sys.exit("\nSo thus... we will quit the program\n")

        #Updates the iteration counter
        Iter+=1

        #When the distance gets below the tolerance or the maximum of iterations is hit, then the TPI finishes.
        if distance<tpi_tol or Iter==MaxIters:
            wend=wpath_new
            rend=rpath_new

        #In case it never gets below the tolerance, it will throw this warning and give the last timepath.
        if Iter==MaxIters:
            print "\nDoesn't converge within the maximum number of iterations", "\nProviding the last iteration"

        #We take a convex combination of our new and old timepaths to get our new guess
        wstart=wstart*xi+(1-xi)*wpath_new
        rstart=rstart*xi+(1-xi)*rpath_new

    return wend, rend, Cpath, Kpath, Ypath

def plotTimepaths(I, S, T, sig, wpath, rpath, Cpath, Kpath, Ypath, I_touse, save, show, RobustMode):
    """
    Description:
        -Plots the timepaths for w, r, C, K, and Y

    Inputs:
        I       = Int in [1,7], Number of countries
        S       = Int in [10,80], Number of cohorts
        T       = Int >0, Number of years away from time t=0 until we reach the steady-state
        wpath   = [I,T+S] Matrix, Timepath for wages
        rpath   = [T+S] Matrix, Timepath for global rental rate
        Cpath   = [I,T+S] Matrix, Timepath for aggregate consumption
        Kpath   = [I,T+S] Matrix, Timepath for aggregate capital
        Ypath   = [I,T+S] Matrix, Timepath for output
        I_touse = len(I) List, Contains the names of each country to be plotted. Used only for the plot legend

    Functions called:
        -None

    Objects in Function:
        -None

    Returns: None
    """
    if save==True and show==True:
        print "Cannot save and show graphs at the same time, showing only!"
        save=False

        
    if RobustMode==False:
        #Wages
        for i in xrange(I):
            plt.plot(np.arange(0,T),wpath[i,:T], label=I_touse[i])
        plt.title("Time path for Wages")
        plt.ylabel("Wages")
        plt.xlabel("Time Period")
        plt.legend(loc="upper right")
        if show: plt.show()
        if save: 
            name= "wages_"+str(I)+"_"+str(S)+"_"+str(sig)+".png"
            plt.savefig(name)
            plt.cla()

        #Rental Rates  
        plt.plot(np.arange(0,T),rpath[:T], label='Global Interest Rate')
        plt.title("Time path for Rental Rates")
        plt.ylabel("Rental Rates")
        plt.xlabel("Time Period")
        plt.legend(loc="upper right")
        if show: plt.show()
        if save: 
            name= "rentalrate_"+str(I)+"_"+str(S)+"_"+str(sig)+".png"
            plt.savefig(name)
            plt.cla()


        #Aggregate Consumption
        for i in xrange(I):
            plt.plot(np.arange(0,S+T),Cpath[i,:],label=I_touse[i])
        plt.title("Time Path for Aggregate Consumption")
        plt.ylabel("Consumption Level")
        plt.xlabel("Time Period")
        plt.legend(loc="upper right")
        if show: plt.show()
        if save: 
            name= "aconsump_"+str(I)+"_"+str(S)+"_"+str(sig)+".png"
            plt.savefig(name)
            plt.cla()


        #Aggregate Capital Stock
        for i in xrange(I):
            plt.plot(np.arange(0,T),Kpath[i,:T],label=I_touse[i])
        plt.title("Time path for Aggregate Capital Stock")
        plt.ylabel("Capital Stock level")
        plt.xlabel("Time Period")
        plt.legend(loc="upper right")
        if show: plt.show()
        if save: 
            name= "acapitalstock_"+str(I)+"_"+str(S)+"_"+str(sig)+".png"
            plt.savefig(name)
            plt.cla()


        #Output
        for i in xrange(I):
            plt.plot(np.arange(0,T),Ypath[i,:T],label=I_touse[i])
        plt.title("Time path for Output")
        plt.ylabel("Output Stock level")
        plt.xlabel("Time Period")
        plt.legend(loc="upper right")
        if show: plt.show()
        if save: 
            name= "aoutput_"+str(I)+"_"+str(S)+"_"+str(sig)+".png"
            plt.savefig(name)
            plt.cla()

    else:

        plt.suptitle("OLG Model Results")

        #Wages
        plt.subplot(321)
        for i in xrange(I):
            plt.plot(np.arange(0,T),wpath[i,:T], label=I_touse[i])
        plt.ylabel("Wages")
        plt.legend(loc="lower right")

        plt.subplot(322)
        plt.plot(np.arange(0,T),rpath[:T], label='Global Interest Rate')
        plt.ylabel("Rental Rates")
        plt.legend(loc="upper right")

        plt.subplot(323)
        for i in xrange(I):
            plt.plot(np.arange(0,S+T),Cpath[i,:],label=I_touse[i])
        plt.ylabel("Consumption Level")

        plt.subplot(324)
        for i in xrange(I):
            plt.plot(np.arange(0,T),Kpath[i,:T],label=I_touse[i])
        plt.ylabel("Capital Stock level")

        plt.subplot(325)
        for i in xrange(I):
            plt.plot(np.arange(0,T),Ypath[i,:T],label=I_touse[i])
        plt.ylabel("Output Stock level")
        plt.xlabel("Time Period")

        if show: plt.show()
        if save: 
            name= "OLGresult_"+str(I)+"_"+str(S)+"_"+str(sig)+".png"
            plt.savefig(name)
            plt.cla()
<|MERGE_RESOLUTION|>--- conflicted
+++ resolved
@@ -521,40 +521,27 @@
     w = (1-alpha) * Y / n
     return w
 
-def get_denomSS(params,w,e):
+def get_denom(params,w,e):
 
     chi, rho = params
 
-    #print w.shape
-    #print e.shape
-
-    denom=np.einsum("is,i->is",e,w)
-    denom=(chi/denom)**rho
-
+    if e.ndim == 2:
+        denom=np.einsum("i,is->is",w,e)
+        denom=(chi/denom)**rho
+
+    elif e.ndim == 3:
+        denom = np.einsum("it,ist->ist",w,e)
+        denom = (chi/denom)**rho
+    
     return denom
 
-def get_denom(params,w,e):
-
-    chi, rho = params
-
-    #print w.shape
-    #print e.shape
-
-    denom = np.einsum("it,ist->ist",w,e)
-    denom = (chi/denom)**rho
-
-    return denom
-
 def get_Psi(params, denom):
 
     chi, rho, sigma = params
 
     psi=(1+chi*denom)**((1-rho*(sigma))/rho)
 
-    #print psi.shape
-
     return psi
-
 
 def getBequests(params, assets):
     """
@@ -605,7 +592,6 @@
     chi, rho = params
 
     lhat=chat*(chi/(np.einsum("it,st->ist",w,e)))**rho
-
 
 def get_cvecss(params, denom, w, r, assets):
     """
@@ -751,7 +737,7 @@
     bq = getBequests(bqparams, assets)
 
     denomparams = (chi, rho)
-    denom = get_denomSS(denomparams,w,e_ss)
+    denom = get_denom(denomparams,w,e_ss)
 
     psi_params=(chi,rho,sigma)
     psi=get_Psi(psi_params,denom)
@@ -767,12 +753,8 @@
         print "Punishing fsolve"
     else:
         #Gets Euler equations
-<<<<<<< HEAD
-        #QUESTION: CHANGE THE PSI INDEXING TO MATCH THE COHORT???
-        Euler_c = c_vec[:,:-1] ** (-sigma) - beta * (1-Mortality_ss[:,:-1])*(c_vec[:,1:]*np.exp(g_A)) ** (-sigma) * (1 + r[0] - delta)
-=======
-        Euler_c = psi[:,:-1] * c_vec[:,:-1] ** (-sigma) - beta * (1-Mortality_ss[:,:-1])*psi[:,:-1]*(c_vec[:,1:]*np.exp(g_A)) ** (-sigma) * (1 + r[0] - delta)
->>>>>>> 4a7f7bba
+
+        Euler_c = psi[:,:-1] * c_vec[:,:-1] ** (-sigma) - beta * (1-Mortality_ss[:,:-1])*psi[:,1:]*(c_vec[:,1:]*np.exp(g_A)) ** (-sigma) * (1 + r[0] - delta)
         Euler_r = r[1:] - r[0]
         Euler_kf = np.sum(kf*np.sum(Nhat_ss, axis=1))
 
@@ -864,7 +846,7 @@
     w_ss = get_w(alpha, Y_ss, n_ss)
 
     denomparams = (chi, rho)
-    denom = get_denomSS(denomparams,w_ss,e_ss)
+    denom = get_denom(denomparams,w_ss,e_ss)
 
     bqparams = (I, S, FirstFertilityAge, FirstDyingAge, Nhat_ss, Mortality_ss)
     bq_ss = getBequests(bqparams, assets_ss)
@@ -1084,9 +1066,8 @@
 
     #Based on the individual chunks, these are the households choices
     for p in range(1,num_decisions+1):
-        c_path[:,p] = ((beta * (1-mortality_chunk[:,p-1]) * (1 + rpath_chunk[p] - delta)*psi_chunk[:,p-1,0]/psi_chunk[:,p,0])**(1/sigma) * c_path[:,p-1])*np.exp(-g_A)
-        #print c_path.shape
-        asset_path[:,p] = (wpath_chunk[:,p-1]*e_chunk[:,p-1] + (1 + rpath_chunk[p-1] - delta)*asset_path[:,p-1] + bq[:,p-1] - c_path[:,p-1]*(1+wpath_chunk[:,p-1]*e_chunk[:,p-1]*(chi/(wpath_chunk[:,p-1]*e_chunk[:,p])**rho)))*np.exp(-g_A)
+        c_path[:,p] = (beta * (1-mortality_chunk[:,p-1]) * (1 + rpath_chunk[p] - delta)*psi_chunk[:,p]/psi_chunk[:,p-1])**(1/sigma) * c_path[:,p-1]*np.exp(-g_A)
+        asset_path[:,p] = (wpath_chunk[:,p-1]*e_chunk[:,p-1] + (1 + rpath_chunk[p-1] - delta)*asset_path[:,p-1] + bq[:,p-1] - c_path[:,p-1]*(1+wpath_chunk[:,p-1]*e_chunk[:,p-1]*(chi/(wpath_chunk[:,p-1]*e_chunk[:,p-1])**rho)))*np.exp(-g_A)
 	
     #Solves for assets in the year after the agent dies
     asset_path[:,p+1] = (wpath_chunk[:,p]*e_chunk[:,p] + (1 + rpath_chunk[p] - delta)*asset_path[:,p] - c_path[:,p]*(1+wpath_chunk[:,p]*e_chunk[:,p]*(chi/(wpath_chunk[:,p]*e_chunk[:,p])**rho)))*np.exp(-g_A)
@@ -1213,12 +1194,9 @@
 
     denom_params = (chi, rho)
     denom_path=get_denom(denom_params,wpath,e)
-    #denom_init=get_denomSS(denom_params,wpath,e[:,:,0])
 
     psi_params = (chi, rho, sigma)
-    agent_psi = get_Psi(psi_params,denom_path)
-    #print psi_path.shape
-
+    psi_timepath = get_Psi(psi_params,denom_path)
 
     #Gets the consumption for the oldest living agent. 
     #Since this agent dies next period and we already know his assets, we know his consumption by equation 2.21
@@ -1247,7 +1225,7 @@
             current_age = S-p-1
 
             #Uses the previous generation's consumption at age s to get the value for our guess
-            c1_guess = (c_timepath[:,current_age+1,t]*(agent_psi[:,current_age,t]/agent_psi[:,current_age+1,t+1])\
+            c1_guess = (c_timepath[:,current_age+1,t]*(psi_timepath[:,current_age,t]/psi_timepath[:,current_age+1,t+1])\
                     /((beta*(1+rpath[t]-delta))**(1/sigma)))/np.exp(g_A)
 
             #Current assets an agent has coming into period t=0
@@ -1271,6 +1249,9 @@
 
         #Gets labor productivities this agent will have in his remaining lifetime
         agent_e = np.diagonal(e[:,current_age:,t:t+p+1], axis1=1, axis2=2)
+
+
+        agent_psi = np.diagonal(psi_timepath[:,current_age:,t:t+p+1], axis1=1, axis2=2)
 
         #Gets the probablities of dying in each period of this agent's remaining lifetime
         agent_mortality = np.diagonal(MortalityRates[:,current_age:,t:t+p+1], axis1=1, axis2=2)
@@ -1494,44 +1475,66 @@
     #Gets the parameters needed in getting a new iteration of the timepath
     wr_params = (I, S, T, T_1, beta, sigma, delta, alpha, rho, chi, e, A, FirstFertilityAge, FirstDyingAge, Nhat, MortalityRates, g_A, CheckerMode)
 
+    #Sets the initial values of TPI
+    w_old = wstart
+    r_old = rstart
+
+    num_Taped = 3
     #The timepath iteration runs until the distance gets below a threshold or the iterations hit the maximum
     while distance>tpi_tol and Iter<MaxIters:
 
         #Gets new iterations of the w, r, C, K, and Y timepaths
         wpath_new, rpath_new, Cpath, Kpath, Ypath, num_Taped = \
-        get_wpathnew_rpathnew(wr_params, wstart, rstart, starting_assets, kd_ss, kf_ss, PrintLoc, Print_cabqTimepaths, UseTape)
-
-        try:
-            #Norms of the wage and intrest rate paths
-            dist_w=sp.linalg.norm(wstart-wpath_new,2)
-            dist_r=sp.linalg.norm(rstart-rpath_new,2)
-
-            #We take the maximum of the two norms to get the distance
-            distance=max([dist_w,dist_r])
-
-            print "Iteration:",Iter,", Norm Distance: ", distance
-
-        #If there was an error in getting the norms (probably because of nan values in the timepaths)
-        except:
-            distance = tpi_tol+333
-            print "Iteration:",Iter,", Error in calculating the distance"
-            sys.exit("\nSo thus... we will quit the program\n")
-
-        #Updates the iteration counter
-        Iter+=1
-
-        #When the distance gets below the tolerance or the maximum of iterations is hit, then the TPI finishes.
-        if distance<tpi_tol or Iter==MaxIters:
-            wend=wpath_new
-            rend=rpath_new
-
-        #In case it never gets below the tolerance, it will throw this warning and give the last timepath.
-        if Iter==MaxIters:
-            print "\nDoesn't converge within the maximum number of iterations", "\nProviding the last iteration"
-
-        #We take a convex combination of our new and old timepaths to get our new guess
-        wstart=wstart*xi+(1-xi)*wpath_new
-        rstart=rstart*xi+(1-xi)*rpath_new
+        get_wpathnew_rpathnew(wr_params, w_old, r_old, starting_assets, kd_ss, kf_ss, PrintLoc, Print_cabqTimepaths, UseTape)
+
+
+        if num_Taped >= 3:
+            print "Changing xi from", xi, "to", xi + (1-xi)/2
+            xi = xi + (1-xi)/2
+            w_old = wstart.copy()
+            r_old = rstart.copy()
+
+            if CheckerMode == False:
+                print "Starting over with our intial guess and the new xi value"
+
+            Iter = 1
+
+        else:
+            try:
+                #Norms of the wage and intrest rate paths
+                dist_w=sp.linalg.norm(wstart-wpath_new,2)
+                dist_r=sp.linalg.norm(rstart-rpath_new,2)
+
+                #We take the maximum of the two norms to get the distance
+                distance=max([dist_w,dist_r])
+
+                if CheckerMode == False:
+                    print "Iteration:",Iter,", Norm Distance: ", distance
+
+            #If there was an error in getting the norms (probably because of nan values in the timepaths)
+            except:
+                distance = tpi_tol+333
+                print "Iteration:",Iter,", Error in calculating the distance"
+                sys.exit("\nSo thus... we will quit the program\n")
+
+            #Updates the iteration counter
+            Iter+=1
+
+            #When the distance gets below the tolerance or the maximum of iterations is hit, then the TPI finishes.
+            if distance<tpi_tol or Iter==MaxIters:
+                wend=wpath_new
+                rend=rpath_new
+
+            #In case it never gets below the tolerance, it will throw this warning and give the last timepath.
+            if Iter==MaxIters:
+                if CheckerMode == False:
+                    print "\nDoesn't converge within the maximum number of iterations", "\nProviding the last iteration"
+                if CheckerMode == True:
+                    print "\nDidn't finish"
+
+            #We take a convex combination of our new and old timepaths to get our new guess
+            w_old=w_old*xi+(1-xi)*wpath_new
+            r_old=r_old*xi+(1-xi)*rpath_new
 
     return wend, rend, Cpath, Kpath, Ypath
 
@@ -1668,4 +1671,4 @@
         if save: 
             name= "OLGresult_"+str(I)+"_"+str(S)+"_"+str(sig)+".png"
             plt.savefig(name)
-            plt.cla()
+            plt.cla()