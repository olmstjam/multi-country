from __future__ import division
import csv
import time
import numpy as np
import scipy as sp
import scipy.optimize as opt
from matplotlib import pyplot as plt

import AuxiliaryDemographics as demog

class OLG(object):
    """
    This object takes all of the parts of calculating this OLG model and stores it into a centralized object. This
    has a huge advantage over previous versions as we are now able to quickly access stored parts when we are trying
    to expand the code.

    For each function there are the following categories:
        Description:                    Brief description of what the function does
        Inputs:                         Lists the inputs that the function uses
        Variables Called From Object:   Lists the variables that the function calls from storage
        Variables Stored in Object:     Lists the variables that are put into storage
        Other Functions Called:         Lists the other non-library functions needed to complete the process of the current function
        Objects in Function:            Lists the variables that are exclusive to that function
        Outputs:                        Lists the outputs that the function puts out.

    """

    def __init__(self, countries, HH_Params, Firm_Params, Lever_Params):
        """
        Description: 
            -This creates the object and stores all of the parameters into the object.
            -The initialization is the starting point for model.

        Inputs:
            -self: "self" stores all of the components of the model. To access any part,
                 simply type "self.variable_name" while in the object and "objectname.variable_name"
                 outside the object. Every other object function will just take this as given, so 
                 future mentions of self won't be rewritten.

            -countries              = tuple: contains a dictionary and tuple for countries and their associated number
            -Firm_Params            = tuple: contains alpha, annualized delta, chi, rho and g_A
            -HH_Params              = tuple: contains S, I, annualized Beta and sigma.
            -Lever_Params           = tuple: contains the following boolean levers indicated by the users:
                                             PrintAges,self.PrintLoc,self.Print_cabqTimepaths,self.Iterate,self.UseDiffDemog,
                                             self.UseDiffProductivities,self.ADJUSTKOREAIMMIGRATION,self.VectorizeHouseholdSolver

        Variables Stored in Object:

            - self.A                = Array: [I], Technology level for each country
            - self.agestopull       = Array: [S], Contains which ages to be used from the data when S<80
            - self.e                = Array: [I,S,T], Labor Productivities
            - self.e_ss             = Array: [I,S], Labor produtivities for the Steady State
            - self.lbar             = Array: [T+S], Time endowment in each year

            - self.CheckerMode      = Boolean: Used in conjunction with Checker.py, a MPI code that checks the
                                               robustness of the code. With this activated, the code only prints
                                               the statements that are necessary. This speeds up the robust check
                                               process.
            - self.Iterate          = Boolean: Activates printing the iteration number and euler errors at each
                                                   step of the TPI process.
            - self.PrintAges        = Boolean: Prints the ages calculated in the demographics
            - self.PrintLoc         = Boolean: Prints the location of the code, used for debugging purposes
            - self.UseDiffDemog     = Boolean: Allows each country to have different demographics.
                
            - self.I_dict           = Dictionary: [I], Associates a country with a number
            - self.I_touse          = List: [I], Roster of countries that are being used

            - self.alpha            = Scalar: Capital share of production
            - self.beta             = Scalar: Calculated overall future discount rate
            - self.chi              = Scalar: Leisure preference Parameter
            - self.delta            = Scalar: Calulated overall depreciation rate
            - self.g_A              = Scalar: Growth rate of technology
            - self.rho              = Scalar: The intratemporal elasticity of substitution between consumption and leisure
            - self.sigma            = Scalar: Rate of Time Preference
            - self.FirstDyingAge    = Int: First age where mortality rates effect agents
            - self.FirstFertilityAge= Int: First age where agents give birth
            - self.I                = Int: Number of Countries
            - self.LastFertilityAge = Int: Last age where agents give birth
            - self.LeaveHouseAge    = Int: First age where agents don't count as children in utility function
            - self.MaxImmigrantAge  = Int: No immigration takes place for cohorts older than this age
            - self.S                = Int: Number of Cohorts
            - self.T                = Int: Number of time periods
            - self.T_1              = Int: Transition year for the demographics
            - self.Timepath_counter = Int: Counter that keeps track of the number of iterations in solving for the time paths
            - self.IterationsToShow = Set: A set of user inputs of iteration of TPI graphs to show

        Other Functions Called:
            - getkeyages = Gets the important ages for calculating demographic dynamics like FirstFertilityAge, etc. 
            - Importdata = Imports the demographic data from CSV files

        Objects in Function:
            - beta_annual           = Scalar: Original value for beta. Adjusted by S and stored as self.beta
            - delta_annual          = Scalar: Original value for delta. Adjusted by S and stored as self.delta
        """

        #PARAMETER SET UP

        #HH Parameters
        (self.S, self.I, beta_annual, self.sigma) = HH_Params
        
        self.beta=beta_annual**(70/self.S)

        self.T = int(round(4*self.S))

        self.T_1 = self.S

        if self.S > 50:
            self.T_1 = 50

        #Demographics Parameters
        self.I_dict, self.I_touse = countries

        #Firm Parameters
        (self.alpha,delta_annual,self.chi,self.rho, self.g_A)= Firm_Params
        self.delta=1-(1-delta_annual)**(70/self.S)

        #Lever Parameters
        (PrintAges,self.PrintLoc,self.CheckerMode,self.Iterate,self.UseDiffDemog,\
         self.UseDiffProductivities,self.ADJUSTKOREAIMMIGRATION,self.VectorizeHouseholdSolver) = Lever_Params

        #Getting key ages for calculating demographic dynamics
        self.LeaveHouseAge, self.FirstFertilityAge, self.LastFertilityAge,\
        self.MaxImmigrantAge, self.FirstDyingAge, self.agestopull = demog.getkeyages(self.S,PrintAges)

        if self.UseDiffDemog:
            self.A = np.ones(self.I)+np.cumsum(np.ones(self.I)*.05)-.05 #Techonological Change, used for when countries are different

        else:
            self.A = np.ones(self.I) #Techonological Change, used for idential countries

        #Initialize Labor Productivities
        if self.UseDiffProductivities:
            self.e = np.ones((self.I, self.S, self.T+self.S))
            self.e[:,self.FirstDyingAge:,:] = 0.3
            self.e[:,:self.LeaveHouseAge,:] = 0.3
        else:
            self.e = np.ones((self.I, self.S, self.T+self.S)) #Labor productivities

        self.e_ss=self.e[:,:,-1]

        #Initilize Time Endowment
        self.lbar = np.cumsum(np.ones(self.T+self.S)*self.g_A)
        self.lbar[self.T:] = np.ones(self.S)
        self.lbar[:self.T] = np.ones(self.T)
        self.lbar_ss=self.lbar[-1]

        #Imports all of the data from .CSV files needed for the model
        self.Import_Data()

        #Initialize counter that will keep track of the number of iterations the time path solver takes
        self.Timepath_counter = 1

    #DEMOGRAPHICS SET-UP

    def Import_Data(self):
        """
        Description:
            - This function activates importing the .CSV files that contain our demographics data

        Variables Called from Object:
            - self.agestopull             = Array: [S], Contains which ages to be used from the data when S<80
            - self.UseDiffDemog           = Boolean: True activates using unique country demographic data
            - self.PrintLoc               = Boolean: True prints the location of the code, used for debugging purposes
            - self.ADJUSTKOREAIMMIGRATION = Boolean: True will correctly adjust Korea's immigration, which is off by a factor of 100
            - self.I                      = Int: Number of Countries
            - self.S                      = Int: Number of Cohorts
            - self.T                      = Int: Number of Time Periods
            - self.FirstFertilityAge      = Int: First age where agents give birth
            - self.LastFertilityAge       = Int: Last age where agents give birth

        Variables Stored in Object:
            - self.all_FertilityAges      = Array: [I,S,f_range+T], Fertility rates from a f_range years ago to year T
            - self.FertilityRates         = Array: [I,S,T], Fertility rates from the present time to year T
            - self.g_N                    = Array: [T], Population growth rate for each year
            - self.Migrants               = Array: [I,S,T], Number of immigrants
            - self.MortalityRates         = Array: [I,S,T], Mortality rates of each country for each age cohort and year
            - self.N                      = Array: [I,S,T], Population of each country for each age cohort and year
            - self.Nhat                   = Array: [I,S,T], World opulation share of each country for each age cohort and year

        Other Functions Called:
            - None

        Objects in Function:
            - f_range                     = Int: Number of fertile years, will be used to correctly store the fertilty data
            - index                       = Int: Unique index for a given country that corresponds to the I_dict
            - f_bar                       = Array: [I,S], Average fertility rate across all countries and cohorts in year T_1, 
                                            used to get the SS demographics
            - rho_bar                     = Array: [I,S], Average mortality rate across all countries and cohorts in year T_1, 
                                            used to get the SS demographics

        Outputs:
            - None

        """

        f_range=self.LastFertilityAge+1-self.FirstFertilityAge


        self.N=np.zeros((self.I,self.S,self.T))
        self.Nhat=np.zeros((self.I,self.S,self.T))
        self.all_FertilityRates = np.zeros((self.I, self.S, f_range+self.T))
        self.FertilityRates = np.zeros((self.I, self.S, self.T))
        self.MortalityRates = np.zeros((self.I, self.S, self.T))
        self.Migrants = np.zeros((self.I, self.S, self.T))
        self.g_N = np.zeros(self.T)

        I_all = list(sorted(self.I_dict, key=self.I_dict.get))

        #We loop over each country to import its demographic data
        for i in xrange(self.I):

            #If the bool UseDiffDemog == True, we get the unique country index number for importing from the .CSVs
            if self.UseDiffDemog:
                index = self.I_dict[self.I_touse[i]]

            #Otherwise we just only use the data for one specific country
            else:
                index = 0

            #Importing the data and correctly storing it in our demographics matrices
            self.N[i,:,0] = np.loadtxt(("Data_Files/population.csv"),delimiter=',',\
                    skiprows=1, usecols=[index+1])[self.agestopull]*1000

            self.all_FertilityRates[i,self.FirstFertilityAge:self.LastFertilityAge+1,\
                    :f_range+self.T_1] =  np.transpose(np.loadtxt(str("Data_Files/" + I_all[index] + "_fertility.csv"),delimiter=',',skiprows=1\
                    ,usecols=(self.agestopull[self.FirstFertilityAge:self.LastFertilityAge+1]-22))[48-f_range:48+self.T_1,:])

            self.MortalityRates[i,self.FirstDyingAge:,:self.T_1] = np.transpose(np.loadtxt(str("Data_Files/" + I_all[index] + "_mortality.csv")\
                    ,delimiter=',',skiprows=1, usecols=(self.agestopull[self.FirstDyingAge:]-67))[:self.T_1,:])

            self.Migrants[i,:self.MaxImmigrantAge,:self.T_1] = np.einsum("s,t->st",np.loadtxt(("Data_Files/net_migration.csv"),delimiter=','\
                    ,skiprows=1, usecols=[index+1])[self.agestopull[:self.MaxImmigrantAge]]*100, np.ones(self.T_1))

            if self.PrintLoc: print "Got Demographics for", I_all[index]

            if self.ADJUSTKOREAIMMIGRATION and I_all[index] == "korea":
                self.Migrants[i,:]/=100

        #Gets initial population share
        self.Nhat[:,:,0] = self.N[:,:,0]/np.sum(self.N[:,:,0])

        #The last generation dies with probability 1
        self.MortalityRates[:,-1,:] = np.ones((self.I, self.T))

        #Gets steady-state values for all countries by taking the mean at year T_1-1 across countries
        f_bar = np.mean(self.all_FertilityRates[:,:,f_range+self.T_1-1], axis=0)
        rho_bar = np.mean(self.MortalityRates[:,:,self.T_1-1], axis=0)

        #Set to the steady state for every year beyond year T_1
        self.all_FertilityRates[:,:,f_range+self.T_1:] = np.tile(np.expand_dims(f_bar, axis=2), (self.I,1,self.T-self.T_1))
        self.MortalityRates[:,:,self.T_1:] = np.tile(np.expand_dims(rho_bar, axis=2), (self.I,1,self.T-self.T_1))

        #FertilityRates is exactly like all_FertilityRates except it begins at time t=0 rather than time t=-f_range
        self.FertilityRates[:,self.FirstFertilityAge:self.LastFertilityAge+1,:] = self.all_FertilityRates[:,self.FirstFertilityAge:self.LastFertilityAge+1,f_range:]

        #Gets initial world population growth rate
        self.g_N[0] = 0.

    def Demographics(self, demog_ss_tol, UseSSDemog=False):
        """
        Description:
            - This function calculates the population dynamics and steady state from the imported data by doing the following:
                1. For each year from now until year T, uses equations 3.11 and 3.12 to find the net population in a new year.
                    (Note however that after year T_1 the fertility, mortality, and immigration rates are set to be the same across countries)
                2. Divides the new population by the world population to get the population share for each country and cohort
                3. While doing steps 1-2, finds the immigration rate since the data only gives us net migration
                4. After getting the population dynamics until year T, we continue to get population shares of future years beyond time T 
                    as explained in steps 1-2 until it converges to a steady state
                5. Stores the new steady state and non-steady state variables of population shares and mortality in the OLG object

        Inputs:
            - UseSSDemog                = Boolean: True uses the steady state demographics in calculating the transition path. Mostly used for debugging purposes
            - demog_ss_tol              = Scalar: The tolerance for the greatest absolute difference between 2 years' population shares 
                                                  before it is considered to be the steady state

        Variables Called from Object:

            - self.N                    = Array: [I,S,T], Population of each country for each age cohort and year
            - self.Nhat                 = Array: [I,S,T], World opulation share of each country for each age cohort and year
            - self.FertilityRates       = Array: [I,S,T], Fertility rates from the present time to year T
            - self.Migrants             = Array: [I,S,T], Number of immigrants
            - self.MortalityRates       = Array: [I,S,T], Mortality rates of each country for each age cohort and year
            - self.PrintLoc             = Boolean: True prints the location of the code, used for debugging purposes
            - self.I                    = Int: Number of Countries
            - self.S                    = Int: Number of Cohorts
            - self.T                    = Int: Number of Time Periods
            - self.T_1                  = Int: Transition year for the demographics

        Variables Stored in Object:
            - self.ImmigrationRates     = Array: [I,S,T], Immigration rates of each country for each age cohort and year
            - self.N                    = Array: [I,S,T], UPDATED population of each country for each age cohort and year
            - self.Nhat                 = Array: [I,S,T+S], UPDATED world population share of each country for each age cohort and year
            - self.g_N                  = Array: [T], Population growth rate each year
            - self.Nhat_ss              = Array: [I,S], Population of each country for each age cohort in the steady state
            - self.Mortality_ss         = Array: [I,S], Mortality rates of each country for each age cohort in the steady state
            - self.MortalityRates       = Array: [I,S,T+S], UPDATED mortality rates of each country for each age cohort and year

        Other Functions Called:
            - None

        Objects in Function:
            - N_temp                    = Array: [I,S,T], Matrix created to help calculate the population dynamics TODO: CHANGE StepbyStep to have this way of using the equations
            - pop_old                   = Array: [I,S,T], Population shares in a given year beyond T
                                                          that is compared with pop_new to determine the steady state
            - pop_new                   = Array: [I,S,T], Population shares in a given year beyond T
                                                          that is compared with pop_old to determine the steady state
            - future_year_iter          = Int: Counter that keeps track of how many years beyond T it takes 
                                               for the population shares to converge to the steady state

        Outputs:
            - None

        """

        #Initializes immigration rates
        self.ImmigrationRates = np.zeros((self.I,self.S,self.T))

        #Initialize helper matrix in calculating population dynamics
        N_temp = np.ones((self.I,self.S))/(self.I*self.S)

        #Getting the population and population shares from the present to year T
        for t in xrange(1,self.T):

            #Gets new babies born this year (Equation 3.11)
            self.N[:,0,t] = np.sum((self.N[:,:,t-1]*self.FertilityRates[:,:,t-1]), axis=1)
            N_temp[:,0] = np.sum((self.Nhat[:,:,t-1]*self.FertilityRates[:,:,t-1]), axis=1)

            #Get the immigration RATES for the past year
            #If before the transition year T_1, just divide total migrants by population
            if t <= self.T_1:
                self.ImmigrationRates[:,:,t-1] = self.Migrants[:,:,t-1]/self.N[:,:,t-1]

            #If beyond the transition year T_1, average the immigration rates in year T_1 itself
            else:
                self.ImmigrationRates[:,:,t-1] = np.mean(self.ImmigrationRates[:,:,self.T_1-1],\
                        axis=0)

            #Gets the non-newborn population for the next year (Equation 3.12)
            self.N[:,1:,t] = self.N[:,:-1,t-1]*(1+self.ImmigrationRates[:,:-1,t-1]-self.MortalityRates[:,:-1,t-1])
            N_temp[:,1:] = self.Nhat[:,:-1,t-1]*(1+self.ImmigrationRates[:,:-1,t-1]-self.MortalityRates[:,:-1,t-1])
            
            #Gets the population share by taking a fraction of the total world population this year
            self.Nhat[:,:,t] = self.N[:,:,t]/np.sum(self.N[:,:,t])

            #Getting the growth rate
            self.g_N[t] = np.sum(N_temp)-1

        #Gets Immigration rates for the final year
        self.ImmigrationRates[:,:,t] = self.Migrants[:,:,t]/self.N[:,:,t]

        #Initialize iterating variables to find the steady state population shares
        pop_old = self.N[:,:,-1]
        pop_new = self.N[:,:,-1]
        future_year_iter = 0

        #Calculates new years of population shares until the greatest absolute difference between 2 consecutive years is less than demog_ss_tol
        while np.max(np.abs(self.Nhat[:,:,-1] - self.Nhat[:,:,-2])) > demog_ss_tol:
            pop_new[:,0] = np.sum((pop_old[:,:]*self.FertilityRates[:,:,-1]),axis=1)
            pop_new[:,1:] = pop_old[:,:-1]*(1+self.ImmigrationRates[:,:-1,-1]\
                    -self.MortalityRates[:,:-1,-1])
            self.Nhat = np.dstack((self.Nhat,pop_new/np.sum(pop_new)))
            future_year_iter += 1

        if self.PrintLoc: print "The SS Population Share converged in", future_year_iter, "years beyond year T"

        #Stores the steady state year in a seperate matrix
        self.Nhat_ss = self.Nhat[:,:,-1]
        self.Mortality_ss=self.MortalityRates[:,:,-1]
        
        #Deletes all the years between t=T and the steady state calculated in the while loop
        self.Nhat = self.Nhat[:,:,:self.T]

        #Imposing the ss for years after self.T
        self.Nhat = np.dstack((  self.Nhat[:,:,:self.T], np.einsum("is,t->ist",self.Nhat_ss,np.ones(self.S))  ))

        #Imposing the ss for years after self.T
        self.MortalityRates = np.dstack((  self.MortalityRates[:,:,:self.T], np.einsum("is,t->ist",self.Mortality_ss, np.ones(self.S))  ))        

        #Overwrites all the years in the transition path with the steady state if UseSSDemog == True
        if UseSSDemog == True:
            self.Nhat = np.einsum("is,t->ist",self.Nhat_ss,np.ones(self.T+self.S))
            self.MortalityRates = np.einsum("is,t->ist",self.Mortality_ss,np.ones(self.T+self.S))

    def plotDemographics(self, T_touse="default", compare_across="T", data_year=0):
        """
        Description: This calls the plotDemographics function from the AuxiliaryDemographics.py file. See it for details
        """

        ages = self.FirstFertilityAge, self.LastFertilityAge, self.FirstDyingAge, self.MaxImmigrantAge
        datasets = self.FertilityRates, self.MortalityRates, self.ImmigrationRates, self.Nhat

        #Calls the Auxiliary Demographics file for this function
        demog.plotDemographics(ages, datasets, self.I, self.S, self.T, self.I_touse, T_touse, compare_across, data_year)

    #STEADY STATE

    def get_Psi(self, w, e):
        """
        Description:
            - Calculates the variable Psi using equation 3.21 for the steady state and for transition path functions

        Inputs:
            - w          = Array: [I,T] or [I], Wage rate for each country and year if called from transition path.
                                  Otherwise it is the steady state wage rate
            - e          = Array: [I,S,T] or [I,S], Labor Productivities for each country, cohort and year if called from transition path. 
                                  Otherwise it is the steady state labor productivities

        Variables Called from Object:
            - self.chi   = Scalar: Leisure Preference Parameter
            - self.rho   = Scalar: The intratemporal elasticity of substitution between consumption and leisure
            - self.sigma = Scalar: Rate of Time Preference

        Variables Stored in Object:
            - None

        Other Functions Called:
            - None

        Objects in Function:
            - we         = Array: [I,S,T] or [I,S], Matrix product of w and e

        Outputs:
            - psi        = Array: [I,S,T] or [I,S], Variable made just to simplify calculation of household decision equations

        """
        #If getting the SS
        if e.ndim == 2:
            we =  np.einsum("i,is->is",w,e)

        #If getting transition path
        elif e.ndim == 3:
            we = np.einsum("it, ist -> ist", w, e)

        psi = ( 1 + self.chi*( (self.chi/we)**(self.rho-1) ) )**( (1-self.rho*self.sigma)/(self.rho-1) )

        return psi

    def get_lhat(self,c,w,e):
        """
        Description:
            - Gets household leisure based on equation 3.20

        Inputs:
            - c             = Array: [I,S,T] or [I,S], Consumption for either the transition path or the steady steady-state
            - w             = Array: [I,T] or [I], Wage rate for either the transition path or the steady steady-state
            - e             = Array: [I,S,T] or [I,S], Labor productivities for either the transition path or the steady steady-state

        Variables Called from Object:
            - self.chi      = Scalar: Leisure preference parameter
            - self.rho      = Scalar: The intratemporal elasticity of substitution between consumption and leisure

        Variables Stored in Object:
            - None

        Other Functions Called:
            - None

        Objects in Function:
            - None

        Outputs:
            - lhat          = Array: [I,S,T] or [I,S], Leisure for either the transition path or the steady steady-state
        """

        if e.ndim == 2:
            lhat=c*(self.chi/np.einsum("i,is->is",w,e))**self.rho
        elif e.ndim == 3:
            lhat=c*(self.chi/np.einsum("it,ist->ist",w,e))**self.rho

        return lhat

    def get_n(self, lhat):
        """
        Description:
            -Calculates the aggregate labor productivity based on equation (3.14)

        Inputs:
            - lhat          = Array: [I,S,T] or [I,S], Leisure for either the transition path or the steady steady-state

        Variables Called from Object:
            - self.e        = Array: [I,S,T], Labor productivities for the transition path  
            - self.e_ss     = Array: [I,S], Labor produtivities for the Steady State
            - self.lbar     = Array: [T+S], Time endowment in each year
            - self.Nhat     = Array: [I,S,T+S], World population share of each country for each age cohort and year
            - self.Nhat_ss  = Array: [I,S], Population of each country for each age cohort in the steady state
            - self.lbar_ss  = Int: Steady state time endowment. Normalized to 1.0
            - self.T        = Int: Number of Time Periods

        Variables Stored in Object:
            - None

        Other Functions Called:
            - None

        Objects in Function:
            - None

        Outputs:
            - n          = Array: [I,S,T] or [I,S], Aggregate labor productivity for either the transition path or the steady steady-state
        """

        if lhat.ndim == 2:
            n = np.sum(self.e_ss*(self.lbar_ss-lhat)*self.Nhat_ss,axis=1)
        elif lhat.ndim == 3:
            n = np.sum(self.e[:,:,:self.T]*(self.lbar[:self.T]-lhat)*self.Nhat[:,:,:self.T],axis=1)

        return n

    def get_Y(self, kd, n):
        """
        Description:
            -Calculates the aggregate output based on equation (3.15)

        Inputs:
            - kd         = Array: [I,S,T] or [I,S], Domestic owned capital path for either the transition path or steady-state.
            - n          = Array: [I,S,T] or [I,S], Aggregate labor productivity for either the transition path or the steady steady-state

        Variables Called from Object:
            - self.A     = Array: [I,1], Technology level for each country
            - self.alpha = Scalar: Capital share of production

        Variables Stored in Object:
            - None

        Other Functions Called:
            - None

        Objects in Function:
            - None

        Outputs:
            - Y          = Array: [I,S,T] or [I,S], Total output from firms for either the transition path or the steady steady-state
        """

        if kd.ndim ==1:
            Y = (kd**self.alpha) * ((self.A*n)**(1-self.alpha))
        elif kd.ndim== 2:
            Y = (kd**self.alpha) * (np.einsum("i,is->is",self.A,n)**(1-self.alpha))

        return Y

    def GetSSComponents(self, bq_ss, r_ss):
        """
        Description:
            - Solves for all the other variables in the model using bq_ss and r_ss

        Inputs:
            - bq_ss                     = Array: [I,S], 
            - r_ss                      = Scalar: Steady-state intrest rate

        Variables Called from Object:
            - self.A                    = Array: [I], Technology level for each country
            - self.e_ss                 = Array: [I,S], Labor produtivities for the Steady State
            - self.Nhat_ss              = Array: [I,S,T+S], World population share of each country for each age cohort and year
            - self.I                    = Int: Number of Countries
            - self.alpha                = Scalar: Capital share of production


        Variables Stored in Object:
            - None

        Other Functions Called:
            - get_lhat = Solves for leisure as in Equation 3.20
            - get_n = Solves for labor supply as in Equation 3.14
            - get_Psi = Solves for the Psi variable as in Equation 3.21
            - get_Y = Solves for output as in Equation 3.15
            - householdEuler_SS = System of Euler equations to solve the household problem. Used by opt.fsolve

        Objects in Function:
            - avec_ss                   = Array: [I,S], Steady state assets holdings for each country and cohort
            - cvec_ss                   = Array: [I,S], Steady state consumption for each country and cohort
            - c1_guess                  = Array: [I,S], Initial guess for consumption of the youngest cohort
            - kd_ss                     = Array: [I], Steady state total capital holdings for each country
            - kf_ss                     = Array: [I], Steady state foreign capital in each country
            - lhat_ss                   = Array: [I,S], Steady state leisure decision for each country and cohort
            - n_ss                      = Array: [I], Steady state labor supply
            - opt_c1                    = Array: [I,S], Optimal consumption of the youngest cohort 
            - psi_ss                    = Array: [I,S], Steady state Psi variable (see equation 3.21)
            - w_ss                      = Array: [I], Steady state wage rate
            - y_ss                      = Array: [I], Steady state output of each country

        Outputs:
            - w_ss, cvec_ss, avec_ss, kd_ss, kf_ss, n_ss, y_ss, and lhat_ss
        """

        def get_lifetime_decisionsSS(c_1, w_ss, r_ss, psi_ss):
            """
            Description:
                - 1. Solves for future consumption decisions as a function of initial consumption (Equation 3.22)
                - 2. Solves for savings decisions as a function of consumption decisions and previous savings decisions (Equation 3.19)

            Inputs:
                - c_1                        = Array:, [I], Consumption of first cohort for each country
                - psi_ss                     = Array: [I,S], Psi variable, used in Equation 3.21
                - w_ss                       = Array: [I], Steady state wage rate
                - r_ss                       = Scalar: Steady-state intrest rate


            Variables Called from Object:
                - self.e_ss                  = Array: [I,S], Labor produtivities for the Steady State
                - self.Mortality_ss          = Array: [I,S], Mortality rates of each country for each age cohort in the steady state
                - self.I                     = Int: Number of Countries
                - self.S                     = Int: Number of Cohorts
                - self.beta                  = Scalar: Calculated overall future discount rate
                - self.chi                   = Scalar: Leisure preference parameter
                - self.delta                 = Scalar: Calulated overall depreciation rate
                - self.g_A                   = Scalar: Growth rate of technology
                - self.sigma                 = Scalar: Rate of Time Preference


            Variables Stored in Object:
                - None

            Other Functions Called:
                - None

            Objects in Function:
                - None

            Outputs:
                - avec_ss                    = Array: [I,S+1], Vector of steady state assets
                - cvec_ss                    = Array: [I,S], Vector of steady state consumption
            """


            cvec_ss = np.zeros((self.I,self.S))
            avec_ss = np.zeros((self.I,self.S+1))
            cvec_ss[:,0] = c_1

            for s in xrange(self.S-1):
                #Equation 3.21
                cvec_ss[:,s+1] = (self.beta * (1-self.Mortality_ss[:,s]) * (1 + r_ss - self.delta)\
                        *psi_ss[:,s+1]/psi_ss[:,s])**(1/self.sigma) * cvec_ss[:,s]*np.exp(-self.g_A)

                #Equation 3.19
                avec_ss[:,s+1] = (w_ss*self.e_ss[:,s] + (1 + r_ss - self.delta)*avec_ss[:,s] + \
                        bq_ss[:,s] - cvec_ss[:,s]*(1+w_ss*self.e_ss[:,s]*\
                        (self.chi/(w_ss*self.e_ss[:,s]))**self.rho))*np.exp(-self.g_A)

            #Equation 3.19 for final assets
            avec_ss[:,s+2] = (w_ss*self.e_ss[:,s+1] + (1 + r_ss - self.delta)*avec_ss[:,s+1] \
                    - cvec_ss[:,s+1]*(1+w_ss*self.e_ss[:,s+1]*(self.chi/(w_ss*self.e_ss[:,s+1]))\
                    **self.rho))*np.exp(-self.g_A)

            return cvec_ss, avec_ss

        def householdEuler_SS(c_1, w_ss, r_ss, psi_ss):
            """
            Description:
                - This is the function called by opt.fsolve.
                  Will stop iterating until a correct value of initial 
                  consumption for each country makes the final assets holdings of each country equal to 0

            Inputs:
                - c_1                        = Array: [I], Consumption of first cohort for each country
                - psi_ss                     = Array: [I,S], Psi variable, used in Equation 3.21
                - w_ss                       = Array: [I], Steady state wage rate
                - r_ss                       = Scalar: Steady-state intrest rate

            Variables Called from Object:
                - None

            Variables Stored in Object:
                - None

            Other Functions Called:
                - get_lifetimedecisionsSS = calls the above function for the purpose of solving for its roots
                                            in an fsolve.

            Objects in Function:
                - None

            Outputs:
                - Euler                     = Array: [I], Final assets for each country. Must = 0 for system to solve
            """


            cpath, assets_path = get_lifetime_decisionsSS(c_1, w_ss, r_ss, psi_ss)

            Euler = assets_path[:,-1]

            if np.any(cpath<0):
                print "WARNING! The fsolve for initial optimal consumption guessed a negative number"
                Euler = np.ones(Euler.shape[0])*9999.

            return Euler

        #Equation 3.25
        w_ss = (self.alpha*self.A/r_ss)**(self.alpha/(1-self.alpha))*(1-self.alpha)*self.A

        #Equation 3.21
        psi_ss = self.get_Psi(w_ss,self.e_ss)

        #Initial guess for the first cohort's consumption
        c1_guess = np.ones(self.I)*.02

        #Finds the optimal consumption for the first cohort
        opt_c1 = opt.fsolve(householdEuler_SS, c1_guess, args = (w_ss, r_ss, psi_ss))

        #Gets the optimal paths for consumption and assets as a function of the first cohort's consumption
        cvec_ss, avec_ss = get_lifetime_decisionsSS(opt_c1,w_ss,r_ss,psi_ss)

        #Snips off the final entry of assets since it is just 0 if the equations solved correctly
        avec_ss = avec_ss[:,:-1]

        #Equation 3.20
        lhat_ss = self.get_lhat(cvec_ss, w_ss, self.e_ss)

        #Equation 3.14
        n_ss = self.get_n(lhat_ss)

        #Equation 3.26
        kd_ss = np.sum(avec_ss*self.Nhat_ss,axis=1)

        #Equation 3.15
        y_ss = self.get_Y(kd_ss,n_ss)

        #Equation 3.27
        kf_ss = (self.alpha*self.A/r_ss)**(1/(1-self.alpha)) * n_ss-kd_ss

        return w_ss, cvec_ss, avec_ss, kd_ss, kf_ss, n_ss, y_ss, lhat_ss

    def EulerSystemSS(self, guess, PrintSSEulErrors=False):
        """
        Description:
            - System of Euler equations that must be satisfied (or = 0) for the ss to solve. 

        Inputs:
            - guess                     = Array: [I+1], Contains guesses for individual bequests in each country 
                                                        and the guess for the world intrest rate
            - PrintSSEulErrors          = Boolean: True prints the Euler Errors in each iteration of calculating the steady state

        Variables Called from Object:
            - self.Mortality_ss         = Array: [I,S], Mortality rates of each country for each age cohort in the steady state
            - self.Nhat_ss              = Array: [I,S,T+S], World population share of each country for each age cohort and year
            - self.FirstDyingAge        = Int: First age where mortality rates effect agents
            - self.FirstFertilityAge    = Int: First age where agents give birth
            - self.I                    = Int: Number of Countries
            - self.S                    = Int: Number of Cohorts

        Variables Stored in Object:
            - None

        Other Functions Called:
            - GetSSComponents = System of equations that solves for wages, consumption, assets, 
                                capital stocks, labor input, domestic output, and leisure in terms 
                                of the world intrest rate and bequests

        Objects in Function:
            - alldeadagent_assets       = Array: [I], Sum of assets of all the individuals who die in the steady state. 
                                                      Evenly distributed to eligible-aged cohorts.
            - avec_ss                   = Array: [I,S], Current guess for the ss assets holdings for each country and cohort

            - bqindiv_ss                = Array: [I], Current guess for the amount of bequests each eligible-aged 
                                                      individual will receive in each country
            - bq_ss                     = Array: [I,S], Vector of bequests received for each cohort and country.
                                                        Basically bqindiv_ss copied for each eligible-aged individual.
            - cvec_ss                   = Array: [I,S], Current guess for ss consumption for each country and cohort
            - Euler_bq                  = Array: [I], Distance between bqindiv_ss and the actual bqindiv_ss calculated in the system. 
                                                      Must = 0 for the ss to correctly solve.
            - kd_ss                     = Array: [I], Current guess for ss total capital holdings for each country
            - kf_ss                     = Array: [I], Current guess for ss foreign capital in each country
            - lhat_ss                   = Array: [I,S], Current guess for ss leisure decision for each country and cohort.
            - n_ss                      = Array: [I], Current guess for ss labor supply
            - w_ss                      = Array: [I], Current guess for each countries ss wage rate as a function of r_ss and bqvec_ss
            - y_ss                      = Array: [I], Current guess for ss output of each country
            - Euler_kf                  = Scalar: Sum of the foreign capital stocks. Must = 0 for the ss to correctly solve
            - r_ss                      = Scalar: Current guess for the steady-state intrest rate


        Outputs:
            - Euler_all                 = Array: [I+1], Euler_bq and Euler_kf stacked together. Must = 0 for the ss to correctly solve
        """
        #Breaking up the input into its 2 components
        bqindiv_ss = guess[:-1]
        r_ss = guess[-1]

        #Initializes a vector of bequests received for each individial. Will be = 0 for a block of young and a block of old cohorts
        bq_ss = np.zeros((self.I,self.S))
        bq_ss[:,self.FirstFertilityAge:self.FirstDyingAge] = \
                np.einsum("i,s->is", bqindiv_ss, np.ones(self.FirstDyingAge-self.FirstFertilityAge))

        #Calls self.GetSSComponents, which solves for all the other ss variables in terms of bequests and intrest rate
        w_ss, cvec_ss, avec_ss, kd_ss, kf_ss, n_ss, y_ss, lhat_ss = self.GetSSComponents(bq_ss, r_ss)

        #Sum of all assets holdings of dead agents to be distributed evenly among all eligible agents
        alldeadagent_assets = np.sum(avec_ss[:,self.FirstDyingAge:]*\
                self.Mortality_ss[:,self.FirstDyingAge:]*self.Nhat_ss[:,self.FirstDyingAge:], axis=1)

        #Equation 3.29
        Euler_bq = bqindiv_ss - alldeadagent_assets/np.sum(self.Nhat_ss[:,self.FirstFertilityAge:self.FirstDyingAge],\
                axis=1)

        #Equation 3.24
        Euler_kf = np.sum(kf_ss)

        Euler_all = np.append(Euler_bq, Euler_kf)

        if PrintSSEulErrors: print "Euler Errors:", Euler_all
        
        return Euler_all

    def SteadyState(self, rss_guess, bqss_guess, PrintSSEulErrors=False):
        """
        Description:
            - Finds the steady state of the OLG Model by doing the following:
                1. Searches over values of r and bq that satisfy Equations 3.19 and 3.24
                2. Uses the correct ss values of r and bq to find all the other ss variables
                3. Checks to see of the system has correctly solved

        Inputs:
            - bqindiv_ss_guess          = Array: [I], Initial guess for ss bequests that each eligible-aged individual will receive
            - PrintSSEulErrors          = Boolean: True prints the Euler Errors in each iteration of calculating the steady state
            - rss_guess                 = Scalar: Initial guess for the ss intrest rate

        Variables Called from Object:
            - self.I                    = Int: Number of Countries
            - self.FirstFertilityAge    = Int: First age where agents give birth
            - self.FirstDyingAge        = Int: First age where agents begin to die
            - self.S                    = Int: Number of Cohorts

        Variables Stored in Object:
            - self.avec_ss              = Array: [I,S], Steady state assets
            - self.bqindiv_ss           = Array: [I], Bequests that each eligible-aged individual will receive in the steady state
            - self.bqvec_ss             = Array: [I,S], Distribution of bequests in the steady state
            - self.cvec_ss              = Array: [I,S], Steady state consumption
            - self.kd_ss                = Array: [I], Steady state total capital holdings for each country
            - self.kf_ss                = Array: [I], Steady state foreign capital in each country
            - self.lhat_ss              = Array: [I,S], Steady state leisure decision for each country and cohort
            - self.n_ss                 = Array: [I], Steady state aggregate labor productivity in each country
            - self.psi_ss               = Array: [I,S], Steady state value of shorthand calculation variable
            - self.w_ss                 = Array: [I], Steady state wage rate
            - self.y_ss                 = Array: [I], Steady state output in each country
            - self.r_ss                 = Scalar: Steady state intrest rate


        Other Functions Called:
            - self.EulerSystemSS = Initiates the whole process of solving for the steady state, starting with this function
            - self.GetSSComponenets = Once the bequests and interest rates are solved for, this function gives us what
                                      the implied individual pieces would be. Then, we have those pieces stored in the object.

        Objects in Function:
            - alldeadagent_assets       = Array: [I], Sum of assets of all the individuals who die in the steady state. 
                                                      Evenly distributed to eligible-aged cohorts.
            - Euler_bq                  = Array: [I], Distance between bqindiv_ss and the actual bqindiv_ss calculated in the system. 
                                                      Must = 0 for the ss to correctly solve.
            - Euler_kf                  = Scalar: Sum of the foreign capital stocks. Must = 0 for the ss to correctly solve

        Outputs:
            - None
        """

        #Prepares the initial guess for the fsolve
        guess = np.append(bqss_guess, rss_guess)

        #Searches over bq and r to find values that satisfy the Euler Equations (3.19 and 3.24)
        ss = opt.fsolve(self.EulerSystemSS, guess, args=PrintSSEulErrors)

        #Breaking up the output into its 2 components
        self.bqindiv_ss = ss[:-1]
        self.r_ss = ss[-1]

        #Initializes a vector for bequests distribution. Will be = 0 for a block of young and a block of old cohorts who don't get bequests
        self.bqvec_ss = np.zeros((self.I,self.S))
        self.bqvec_ss[:,self.FirstFertilityAge:self.FirstDyingAge] = np.einsum("i,s->is",self.bqindiv_ss,\
                np.ones(self.FirstDyingAge-self.FirstFertilityAge))

        #Calls self.GetSSComponents, which solves for all the other ss variables in terms of bequests and intrest rate
        self.w_ss, self.cvec_ss, self.avec_ss, self.kd_ss, self.kf_ss, self.n_ss, self.y_ss, self.lhat_ss \
                = self.GetSSComponents(self.bqvec_ss,self.r_ss)


        #CALCULATION AND STORAGE OF PSI_SS IS SHOEHORNED HERE!!!!!!!!!!!!!!!!!!!!
        self.psi_ss = self.get_Psi(self.w_ss,self.e_ss)

        #Sum of all assets holdings of dead agents to be distributed evenly among all eligible agents
        alldeadagent_assets = np.sum(self.avec_ss[:,self.FirstDyingAge:]*self.Mortality_ss[:,self.FirstDyingAge:]*\
                self.Nhat_ss[:,self.FirstDyingAge:], axis=1)


        print "\n\nSTEADY STATE FOUND!"
        #Checks to see if the Euler_bq and Euler_kf equations are sufficiently close to 0
        if self.CheckerMode==False:

            #Equation 3.29
            Euler_bq = self.bqindiv_ss - alldeadagent_assets/np.sum(self.Nhat_ss[:,self.FirstFertilityAge:self.FirstDyingAge],\
                axis=1)

            #Equation 3.24
            Euler_kf = np.sum(self.kf_ss)
            print "-Euler for bq satisfied:", np.isclose(np.max(np.absolute(Euler_bq)), 0)
            print "-Euler for r satisfied:", np.isclose(Euler_kf, 0), "\n\n"

    def checkSSEulers(self):
        """
        Description:
            -Description of the Function

        Inputs:
            - None

        Variables Called from Object:
<<<<<<< HEAD
            - self.w_ss              = Array: [I], Steady state wage rate
=======
            - self.avec_ss           = Array: [I,S], Steady state assets
            - self.bqvec_ss          = Array: [I,S], Distribution of bequests in the steady state
            - self.cvec_ss           = Array: [I,S], Steady state consumption
>>>>>>> c3dc6df2
            - self.e_ss              = Array: [I,S], Labor produtivities for the Steady State
            - self.Mortality_ss      = Array: [I,S], Mortality rates of each country for each age cohort in the steady state
            - self.psi_ss            = Array: [I,S], Steady state value of shorthand calculation variable
            - self.w_ss              = Array: [I], Steady state wage rate
            - self.beta              = Scalar: Calculated overall future discount rate
<<<<<<< HEAD
            - self.Mortality_ss      = Array: [I,S], Mortality rates of each country for each age cohort in the steady state
            - self.g_A               = Scalar: Growth rate of technology
            - self.r_ss
=======
>>>>>>> c3dc6df2
            - self.delta             = Scalar: Calulated overall depreciation rate
            - self.g_A               = Scalar: Growth rate of technology
            - self.r_ss              = Scalar: Steady state intrest rate
            - self.sigma             = Scalar: Rate of Time Preference


        Variables Stored in Object:
            - None

        Other Functions Called:
            - None

        Objects in Function:
            - we                     = Array: [I,S,T] or [I,S], Matrix product of w and e

        Outputs:
            - None
        """

        we = np.einsum("i,is->is",self.w_ss,self.e_ss[:,:-1])

        print self.psi_ss[:,:-1]*self.cvec_ss[:,:-1]**(-self.sigma) - self.beta*(1-self.Mortality_ss[:,:-1])*self.psi_ss[:,1:]*(self.cvec_ss[:,1:]*np.exp(self.g_A))**(-self.sigma)*(1+self.r_ss-self.delta)
        
        print self.cvec_ss[:,:-1] - \
        (we + (1+self.r_ss-self.delta)*self.avec_ss[:,:-1] + self.bqvec_ss[:,:-1] - self.avec_ss[:,1:]*np.exp(self.g_A)) / \
        (1 + we*(self.chi/we)**self.rho)
  
    def PrintSSResults(self):
        """
        Description:
            -Prints the final result of steady state calculations

        Inputs:
            - None

        Variables Called from Object:
            - self.avec_ss              = Array: [I,S], Steady state assets
            - self.cvec_ss              = Array: [I,S], Steady state consumption
            - self.kf_ss                = Array: [I], Steady state foreign capital in each country
            - self.kd_ss                = Array: [I], Steady state total capital holdings for each country
            - self.n_ss                 = Array: [I], Steady state aggregate productivity in each country
            - self.w_ss                 = Array: [I], Steady state wage rate
            - self.y_ss                 = Array: [I], Steady state output in each country
            - self.r_ss                 = Scalar: Steady state intrest rate


        Variables Stored in Object:
            - None

        Other Functions Called:
            - None

        Objects in Function:
            - None

        Outputs:
            - None
        """
        print "assets steady state:", self.avec_ss
        print "kf steady state", self.kf_ss
        print "kd steady state", self.kd_ss
        print "n steady state", self.n_ss
        print "y steady state", self.y_ss
        print "r steady state", self.r_ss
        print "w steady state", self.w_ss
        print "c_vec_ss steady state", self.cvec_ss

    def plotSSResults(self):
        """
        Description:
            - Plots the final calculations of the Steady State

        Inputs:
            - None

        Variables Called from Object:
            - self.avec_ss              = Array: [I,S], Steady state assets
            - self.bqvec_ss             = Array: [I,S], Distribution of bequests in the steady state
            - self.cvec_ss              = Array: [I,S], Steady state consumption
            - self.I                    = Int: Number of Countries
            - self.S                    = Int: Number of Cohorts

        Variables Stored in Object:
            - None

        Other Functions Called:
            - None

        Objects in Function:
            - None

        Outputs:
            - None
        """
        for i in range(self.I):
            plt.plot(range(self.S),self.cvec_ss[i,:])
        plt.title("Consumption")
        plt.legend(self.I_touse[:self.I])
        plt.show()
        for i in range(self.I):
            plt.plot(range(self.S),self.avec_ss[i,:])
        plt.title("Assets")
        plt.legend(self.I_touse[:self.I])
        plt.show()
        for i in range(self.I):
            plt.plot(range(self.S),self.bqvec_ss[i,:])
        plt.title("Bequests")
        plt.legend(self.I_touse[:self.I])
        plt.show()

    #TIMEPATH-ITERATION

    def set_initial_values(self, r_init, bq_init, a_init):
        """
        Description:
            - Saves the initial guesses of r, bq and a given by the user into the object

        Inputs:
            - r_init        = Scalar: Initial interest rate given by User
            - bq_init       = Array: [I], Initial bequests given by User
            - a_init        = Array: [I,S], Initial asset distribution given by User

        Variables Called from Object:
            - None


        Variables Stored in Object:
            - self.r_init   = Scalar: Initial interest rate given by User
            - self.bq_init  = Array: [I], Initial bequests given by User
            - self.a_init   = Array: [I,S], Initial asset distribution given by Users

        Other Functions Called:
            - None

        Objects in Function:
            - None

        Outputs:
            - None

        """

        self.r_init = r_init
        self.bq_init = bq_init
        self.a_init = a_init

    def get_initialguesses(self):
        """
        Description:
            - Generates an initial guess path used for beginning TPI calculation. It follows the form
              of a quadratic function:

              y = aa x^2 + bb x + cc

        Inputs:
            - None

        Variables Called from Object:
            - self.bq_init  = Array: [I], Initial bequests given by User
            - self.I        = Int: Number of Countries
            - self.T        = Int: Number of Time Periods
            - self.r_init   = Scalar: Initial interest rate given by User
            - self.r_ss     = Scalar: Steady state interest rate
      
        Variables Stored in Object:
            - None

        Other Functions Called:
            - None

        Objects in Function:
            - aa            = coefficient for x^2 term
            - bb            = coefficient for x term
            - cc            = coefficient for constant term

        Outputs:
            - rpath_guess   = Array: [T], Initial path of interest rates in quadratic form
            - bqpath_guess  = Array: [I,T], Initial path of bequests in quadratic form

        """


        rpath_guess = np.zeros(self.T)
        bqpath_guess = np.zeros((self.I,self.T))

        cc = self.r_init
        bb = -2 * (self.r_init-self.r_ss)/(self.T-1)
        aa = -bb / (2*(self.T-1))
        rpath_guess[:self.T] = aa * np.arange(0,self.T)**2 + bb*np.arange(0,self.T) + cc

        for i in range(self.I):
            bqpath_guess[i,:self.T] = np.linspace(self.bq_init[i], self.bqindiv_ss[i], self.T)

        return rpath_guess, bqpath_guess

    def GetTPIComponents(self, bqvec_path, r_path, Print_HH_Eulers, Print_cabqTimepaths):
        """
        Description:
            -Description of the Function

        Inputs:
            - bqvec_path
            - r_path
            - Print_HH_Eulers
            - Print_cabqTimepaths

        Variables Called from Object:
            - None

        Variables Stored in Object:
            - None

        Other Functions Called:
            - self.get_Psi
            - get_c_a_matrices
            - self.get_lhat
            - self.get_n
            - self.get_Y

        Objects in Function:
            - psi

        Outputs:
            - w_path
            - c_matrix
            - a_matrix
            - kd_path
            - kf_path
            - n_path
            - y_path
            - lhat_path
        """

        #Functions that solve lower-diagonal household decisions in vectors
        def get_lifetime_decisions_LOWERTRIANGLETEST(c0_guess, c_uppermat, a_uppermat, w_path, r_path, psi, bqvec_path):
            """
            Description:
                -Description of the Function

            Inputs:
                -c0_guess
                -c_uppermat
                -a_uppermat
                -w_path
                -r_path
                -psi
                -bqvec_path

            Variables Called from Object:
                - self.I                 = Int: Number of Countries
                - self.T                 = Int: Number of time periods
                - self.e                 = Array: [I,S,T], Labor Productivities
                - self.S                     = Int: Number of Cohorts
                - self.beta              = Scalar: Calculated overall future discount rate
                - self.MortalityRates          = Array: [I,S,T], Mortality rates of each country for each age cohort and year
                - self.delta             = Scalar: Calulated overall depreciation rate
                - self.sigma             = Scalar: Rate of Time Preference
                - self.g_A              = Scalar: Growth rate of technology
                - self.chi       = Scalar: Leisure preference parameter
                - self.rho       = Scalar: The intratemporal elasticity of substitution between consumption and leisure

            Variables Stored in Object:
                - None

            Other Functions Called:
                - None

            Objects in Function:
                - we          = Array: [I,S,T] or [I,S], Matrix product of w and e

            Outputs:
                - c_matrix
                - a_matrix
            """


            #Initializes consumption and assets with all of the upper triangle already filled in
            c_matrix = c_uppermat
            a_matrix = a_uppermat
            c_matrix[:,0,:self.T] = c0_guess.reshape(self.I,self.T)

            #Gets we ahead of time for easier calculation
            we = np.einsum("it,ist->ist",w_path,self.e)

            #Loops through each year (across S) and gets decisions for every agent in the next year
            for s in range(self.S-1):

                #Gets consumption for every agents' next year using Equation 3.22
                c_matrix[:,s+1,s+1:self.T+s+1] = ((self.beta * (1-self.MortalityRates[:,s,s:self.T+s]) * (1 + r_path[s+1:self.T+s+1] - self.delta)\
                                                 * psi[:,s+1,s+1:self.T+s+1])/psi[:,s,s:self.T+s])**(1/self.sigma) * c_matrix[:,s,s:self.T+s]*np.exp(-self.g_A)
                #Gets assets for every agents' next year using Equation 3.19
                a_matrix[:,s+1,s+1:self.T+s+1] = (  (we[:,s,s:self.T+s] + (1 + r_path[s:self.T+s] - self.delta)*a_matrix[:,s,s:self.T+s] + bqvec_path[:,s,s:self.T+s])\
                                                 -c_matrix[:,s,s:self.T+s]*(1+we[:,s,s:self.T+s]*(self.chi/we[:,s,s:self.T+s])**self.rho)  )*np.exp(-self.g_A)

            #Gets assets in the final period of every agents' lifetime
            a_matrix[:,-1,s+2:self.T+s+2] = (  (we[:,-1,s+1:self.T+s+1] + (1 + r_path[s+1:self.T+s+1] - self.delta)*a_matrix[:,-2,s+1:self.T+s+1])\
                                            -c_matrix[:,-1,s+1:self.T+s+1]*(1+we[:,-1,s+1:self.T+s+1]*(self.chi/we[:,-1,s+1:self.T+s+1])**self.rho)  )*np.exp(-self.g_A)


            return c_matrix, a_matrix

        def get_lower_triangle_Euler_TEST(c0_guess, c_uppermat, a_uppermat, w_path, r_path, psi, bqvec_path):
            """
            Description:
                -Description of the Function

            Inputs:
                - c0_guess
                - c_uppermat
                - a_uppermat
                - w_path
                - r_path
                - psi
                - bqvec_path

            Variables Called from Object:
                - None

            Variables Stored in Object:
                - None

            Other Functions Called:
                - get_lifetime_decisions_LOWERTRIANGLETEST

            Objects in Function:
                - None 

            Outputs:
                - Euler

            """

            
            #Gets the decisions paths for each agent
            c_matrix, a_matrix = get_lifetime_decisions_LOWERTRIANGLETEST(c0_guess, c_uppermat, a_uppermat, w_path, r_path, psi, bqvec_path)
            
            #Household Eulers are solved when the agents have no assets at the end of their life
            Euler = np.ravel(a_matrix[:,-1,self.S:])

            #print np.round(a_matrix[0,-1,self.S:], decimals=3)

            return Euler

        #Functions that solve upper-diagonal household decisions in vectors
        def get_lifetime_decisions_UPPERTRIANGLETEST(c0_guess, c_matrix, a_matrix, w_path, r_path, psi, bqvec_path):
            """
            Description:
                -Description of the Function

            Inputs:
                - c0_guess
                - c_matrix
                - a_matrix
                - w_path
                - r_path
                - psi
                - bqvec_path

            Variables Called from Object:
                - self.beta              = Scalar: Calculated overall future discount rate
                - self.MortalityRates          = Array: [I,S,T], Mortality rates of each country for each age cohort and year
                - self.delta             = Scalar: Calulated overall depreciation rate
                - self.sigma             = Scalar: Rate of Time Preference
                - self.g_A              = Scalar: Growth rate of technology
                - self.chi       = Scalar: Leisure preference parameter
                - self.rho       = Scalar: The intratemporal elasticity of substitution between consumption and leisure

            Variables Stored in Object:
                - None

            Other Functions Called:
                - None

            Objects in Function:
                - we          = Array: [I,S,T] or [I,S], Matrix product of w and e

            Outputs:
                - c_matrix
                - a_matrix
            """

            
            c_matrix[:,:-1,0] = c0_guess.reshape(self.I,self.S-1)
            we = np.einsum("it,ist->ist",w_path,self.e)
            #print np.round(np.transpose(c_matrix[0,:,:self.S+3]), decimals=3)

            for s in range(self.S):
                t = s
                c_matrix[:,s+1:,t+1] = ((self.beta * (1-self.MortalityRates[:,s:-1,t]) * (1 + r_path[t+1] - self.delta)\
                                                 * psi[:,s+1:,t+1])/psi[:,s:-1,t])**(1/self.sigma) * c_matrix[:,s:-1,t]*np.exp(-self.g_A)
                #print np.round(np.transpose(c_matrix[0,:,:self.S+3]), decimals=3)
                
                a_matrix[:,s+1:,t+1] = (  (we[:,s:,t] + (1 + r_path[t] - self.delta)*a_matrix[:,s:-1,t] + bqvec_path[:,s:,t])\
                                                 -c_matrix[:,s:,t]*(1+we[:,s:,t]*(self.chi/we[:,s:,t])**self.rho)  )*np.exp(-self.g_A)

            #Gets assets in the final period of every agents' lifetime
            a_matrix[:,-1,t+2] = (  (we[:,-1,t+1] + (1 + r_path[t+1] - self.delta)*a_matrix[:,-2,t+1])\
                                            -c_matrix[:,-1,t+1]*(1+we[:,-1,t+1]*(self.chi/we[:,-1,t+1])**self.rho)  )*np.exp(-self.g_A)

            return c_matrix, a_matrix

        def get_upper_triangle_Euler_TEST(c0_guess, c_matrix, a_matrix, w_path, r_path, psi, bqvec_path):
            """
            Description:
                -Description of the Function

            Inputs:
                - c0_guess
                - c_matrix
                - a_matrix
                - w_path
                - r_path
                - psi
                - bqvec_path

            Variables Called from Object:
                - self.S                     = Int: Number of Cohorts

            Variables Stored in Object:
                - None

            Other Functions Called:
                - get_lifetime_decisions_UPPERTRIANGLETEST

            Objects in Function:
                - None

            Outputs:
                - Euler
            """

            #Gets the decisions paths for each agent
            c_matrix, a_matrix = get_lifetime_decisions_UPPERTRIANGLETEST(c0_guess, c_matrix, a_matrix, w_path, r_path, psi, bqvec_path)
            
            #Household Eulers are solved when the agents have no assets at the end of their life
            Euler = np.ravel(a_matrix[:,-1,1:self.S])

            #print np.round(a_matrix[0,-1,self.S:], decimals=3)

            return Euler

        #Functions that solve household decisions with for-loops (old)
        def get_lifetime_decisionsTPI(c_1, w_life, r_life, mort_life, e_life, psi_life, bq_life, a_current, age):

            """
            Description:
                -Description of the Function

            Inputs:
                - c_1
                - w_life
                - r_life
                - mort_life
                - e_life
                - psi_life
                - bq_life
                - a_current
                - age

            Variables Called from Object:
                - self.beta              = Scalar: Calculated overall future discount rate
                - self.delta             = Scalar: Calulated overall depreciation rate
                - self.g_A               = Scalar: Growth rate of technology
                - self.rho               = Scalar: The intratemporal elasticity of substitution between consumption and leisure
                - self.chi               = Scalar: Leisure preference parameter

            Variables Stored in Object:
                - None

            Other Functions Called:
                - None

            Objects in Function:
                - decisions

            Outputs:
                - cvec_path
                - avec_path

            """

            #Number of decisions the agent needs to make in its lifetime
            decisions = self.S - age -1

            #Initializes the consumption and assets vectors for this agent
            cvec_path = np.zeros((self.I,decisions+1))
            avec_path = np.zeros((self.I,decisions+2))
            cvec_path[:,0] = c_1
            avec_path[:,0] = a_current

            #Loops through each decision the agent makes
            for s in range(decisions):

                #Algebraically manipulated version of Equation 3.22
                cvec_path[:,s+1] = ((self.beta * (1-mort_life[:,s]) * (1 + r_path[s+1] - self.delta)\
                                   * psi_life[:,s+1])/psi_life[:,s])**(1/self.sigma) * cvec_path[:,s]*np.exp(-self.g_A)

                #Algebraically manipulataed version of Equation 3.19
                avec_path[:,s+1] = (w_life[:,s]*e_life[:,s] + (1 + r_life[s] - self.delta)*avec_path[:,s] + \
                        bq_life[:,s] - cvec_path[:,s]*(1+w_life[:,s]*e_life[:,s]*\
                        (self.chi/(w_life[:,s]*e_life[:,s]))**self.rho))*np.exp(-self.g_A)

            #Gets the remaining assets in the final year of the agent't lifetime
            avec_path[:,s+2] = (w_life[:,s+1]*e_life[:,s+1] + (1 + r_life[s+1] - self.delta)*avec_path[:,s+1] \
                    - cvec_path[:,s+1]*(1+w_life[:,s+1]*e_life[:,s+1]*(self.chi/(w_path[:,s+1]*e_life[:,s+1]))\
                    **self.rho))*np.exp(-self.g_A)


            return cvec_path, avec_path

        def optc1_Euler_TPI(c1_guess, w_life, r_life, mort_life, e_life, psi_life, bq_life, a_current, age):

            """
            Description:
                -Description of the Function

            Inputs:
                - c1_guess
                - w_life
                - r_life
                - mort_life
                - e_life
                - psi_life
                - bq_life
                - a_current
                - age

            Variables Called from Object:
                - None

            Variables Stored in Object:
                - None

            Other Functions Called:
                - get_lifetime_decisionsTPI

            Objects in Function:
                - cpath_indiv
                - apath_indiv

            Outputs:
                - Euler

            """


            #Gets the individual decisions paths of the agent to check if finals assets are 0
            cpath_indiv, apath_indiv = get_lifetime_decisionsTPI(c1_guess, w_life, r_life, mort_life, e_life, psi_life, bq_life, a_current, age)
            
            #Household Eulers are solved when the agent doesn't have any assets at the end of its life
            Euler = np.ravel(apath_indiv[:,-1])

            if np.any(cpath_indiv<0):
                print "WARNING! The fsolve for initial optimal consumption guessed a negative number"
                Euler = np.ones(Euler.shape[0])*9999.

            return Euler

        #Checks various household condidions
        def check_household_conditions(w_path, r_path, c_matrix, a_matrix, psi, bqvec_path):  

            """
            Description:
                -Description of the Function

            Inputs:
                - w_path
                - r_path
                - c_matrix
                - a_matrix
                - psi
                - bqvec_path

            Variables Called from Object:
                - self.T                 = Int: Number of time periods
                - self.e                 = Array: [I,S,T], Labor Productivities
                - self.sigma             = Scalar: Rate of Time Preference
                - self.beta              = Scalar: Calculated overall future discount rate
                - self.g_A              = Scalar: Growth rate of technology
                - self.delta             = Scalar: Calulated overall depreciation rate
                - self.chi       = Scalar: Leisure preference parameter
                - self.rho       = Scalar: The intratemporal elasticity of substitution between consumption and leisure

            Variables Stored in Object:
                - None

            Other Functions Called:
                - None

            Objects in Function:
                - we          = Array: [I,S,T] or [I,S], Matrix product of w and e

            Outputs:
                - Chained_C_Condition
                - Modified_Budget_Constraint
                - Modified_Budget_Constraint2
                - Household_Euler

            """

            
            #Multiplies wages and productivities ahead of time for easy calculations of the first two equations below
            we = np.einsum("it,ist->ist",w_path[:,:self.T-1],self.e[:,:-1,:self.T-1])

            #Disparity between left and right sides of Equation 3.22
            Chained_C_Condition = psi[:,:-1,:self.T-1]*c_matrix[:,:-1,:self.T-1]**(-self.sigma)\
                                  - self.beta*(1-self.MortalityRates[:,:-1,:self.T-1])*psi[:,1:,1:self.T]\
                                  *(c_matrix[:,1:,1:self.T]*np.exp(self.g_A))**(-self.sigma)*(1+r_path[1:self.T]-self.delta)
            
            #Disparity between left and right sides of Equation 3.19
            Modified_Budget_Constraint = c_matrix[:,:-1,:self.T-1]\
                                         -  (we + (1+r_path[:self.T-1]-self.delta)*a_matrix[:,:-2,:self.T-1] + bqvec_path[:,:-1,:self.T-1]\
                                         - a_matrix[:,1:-1,1:self.T]*np.exp(self.g_A))\
                                         /(1 + we*(self.chi/we)**self.rho)
            
            #Multiplies wages and productivities ahead of time for easy calculations of the two equations below
            we = np.einsum("it,ist->ist",w_path[:,:self.T],self.e[:,:-1,:self.T])
            
            #Disparity between left and right sides of Equation 3.19 algebraically manipulated so assets next period is the left-side variable
            Modified_Budget_Constraint2 = - a_matrix[:,1:-1,1:self.T+1]\
                                          + ( we + (1+r_path[:self.T] - self.delta)*a_matrix[:,:-2,:self.T] + bqvec_path[:,:-1,:self.T]\
                                          - (c_matrix[:,:-1,:self.T]*(1+we*(self.chi/we)**self.rho)) )*np.exp(-self.g_A)

            #Any remaining assets each agent has at the end of its lifetime. Should be 0 if other Eulers are solving correctly
            Household_Euler = a_matrix[:,-1,:]

            return Chained_C_Condition, Modified_Budget_Constraint, Modified_Budget_Constraint2, Household_Euler

        #Gets consumption and assets matrices using fsolve
        def get_c_a_matrices(w_path, r_path, psi, bqvec_path, Print_HH_Eulers, Print_cabqTimepaths):
            """
            Description:
                -Description of the Function

            Inputs:
                - w_path
                - r_path
                - psi
                - bqvec_path
                - Print_HH_Eulers
                - Print_cabqTimepaths

            Variables Called from Object:
                - self.I                 = Int: Number of Countries
                - self.S                     = Int: Number of Cohorts
                - self.T                 = Int: Number of time periods
                - self.e                 = Array: [I,S,T], Labor Productivities
                - self.delta             = Scalar: Calulated overall depreciation rate
                - self.a_init
                - self.chi       = Scalar: Leisure preference parameter
                - self.rho       = Scalar: The intratemporal elasticity of substitution between consumption and leisure
                - self.VectorizeHouseholdSolver
                - self.cvec_ss               = Array: [I,S], Steady state consumption
                - self.MortalityRates          = Array: [I,S,T], Mortality rates of each country for each age cohort and year


            Variables Stored in Object:
                - self.c0_alive
                - self.c0_future

            Other Functions Called:
                - get_upper_traingle_Euler_TEST
                - get_lower_triangle_Euler_TEST
                - optc1_Euler_TPI
                - get_lifetime_decisionsTPI

            Objects in Function:
                - c0alive_guess
                - p
                - c1_guess
                - w_life
                - r_life
                - mort_life
                - e_life
                - psi_life
                - bq_life
                - a_current
                - cpath_indiv
                - apath_indiv


            Outputs:
                - c_matrix[:,:,:self.T]
                - a_matrix[:,:-1,:self.T]

            """

            #Initializes the consumption and assets matrices
            c_matrix = np.zeros((self.I,self.S,self.T+self.S))
            a_matrix = np.zeros((self.I,self.S+1,self.T+self.S))
            a_matrix[:,:-1,0] = self.a_init

            #Equation 3.19 for the oldest agent in time t=0. Note that this agent chooses to consume everything so that it has no assets in the following period
            c_matrix[:,self.S-1,0] = (w_path[:,0]*self.e[:,self.S-1,0] + (1 + r_path[0] - self.delta)*self.a_init[:,self.S-1] + bqvec_path[:,self.S-1,0])\
            /(1+w_path[:,0]*self.e[:,self.S-1,0]*(self.chi/(w_path[:,0]*self.e[:,self.S-1,0]))**(self.rho))

            #Will solve the household matrices using vectorization if = True and by agent if = False
            if self.VectorizeHouseholdSolver:
            
                c0alive_guess = np.ones((self.I, self.S-1))*.3

                opt.fsolve(get_upper_triangle_Euler_TEST, c0alive_guess, args=(c_matrix, a_matrix, w_path, r_path, psi, bqvec_path))

                #Initializes a guess for the first vector for the fsolve to use

                c0future_guess = np.zeros((self.I,self.T))
                for i in range(self.I):
                    c0future_guess[i,:] = np.linspace(c_matrix[i,1,0], self.cvec_ss[i,-1], self.T)

                #Solves for the entire consumption and assets matrices
                opt.fsolve(get_lower_triangle_Euler_TEST, c0future_guess, args=(c_matrix, a_matrix, w_path, r_path, psi, bqvec_path))

                self.c0_alive = c_matrix[:,:-1,0]
                self.c0_future = c_matrix[:,0,:self.T]

            else:
            #Loops over each agent's lifetime decisions who is alive today (Upper triangle)
                for age in range(self.S-2,0,-1):

                    p = self.S-age #Remaining decisions

                    #Makes a guess for the fsolve for this agent's consumption that is a function of the consumption of the agent one year older
                    c1_guess = (c_matrix[:,age+1,0]*(psi[:,age,0]/psi[:,age+1,1])\
                        /((self.beta*(1+r_path[0]-self.delta))**(1/self.sigma)))/np.exp(self.g_A)

                    #All the variables this agent will face during its lifetime. (Note these are diagonal vectors)
                    w_life = w_path[:,:p]
                    r_life = r_path[:p+1]
                    mort_life = np.diagonal(self.MortalityRates[:,age:,age:], axis1=1, axis2=2)
                    e_life = np.diagonal(self.e[:,age:,:p+1], axis1=1, axis2=2)
                    psi_life = np.diagonal(psi[:,age:,:p+2], axis1=1, axis2=2)
                    bq_life = np.diagonal(bqvec_path[:,age:,:p+1], axis1=1, axis2=2)
                    a_current = self.a_init[:,age]

                    #Solves for this agent's optimal initial consumption in time t=0 using an fsolve
                    opt_c1 = opt.fsolve(optc1_Euler_TPI, c1_guess, args = (w_life, r_life, mort_life, e_life, psi_life, bq_life, a_current, age))

                    #Solves for all the remaining lifetime decisions for this agent as a function of its optimal initial consumption using Equations 3.19 and 3.22
                    cpath_indiv, apath_indiv = get_lifetime_decisionsTPI(opt_c1, w_life, r_life, mort_life, e_life, psi_life, bq_life, a_current, age)
                    
                    #Fills the agents consumption and assets decision vectors as diagonals in the main matrix
                    for i in xrange(self.I):
                        np.fill_diagonal(c_matrix[i,age:,:], cpath_indiv[i,:])
                        np.fill_diagonal(a_matrix[i,age:,:], apath_indiv[i,:])

                    #Prints Consumption and Assets matrices if Print_cabqTimepaths = True in Main.py
                    if Print_cabqTimepaths:
                        print "Consumption for generation of age", age
                        print np.round(np.transpose(c_matrix[0,:,:self.T]), decimals=3)
                        print "Assets for generation of age", age
                        print np.round(np.transpose(a_matrix[0,:,:self.T]), decimals=3)

                #Loops through each agent yet to be born and gets that agents lifetime decisions from age 0 to death (Upper Triangle)
                for t in range(self.T):

                    age = 0

                    #Guess for initial consumption is based on agent one year older
                    c1_guess = c_matrix[:,0,t-1]

                    #Variables this agent will face over its lifetime
                    w_life = w_path[:,t:t+self.S]
                    r_life = r_path[t:t+self.S+1]
                    mort_life = np.diagonal(self.MortalityRates[:,:,t:t+self.S+1], axis1=1, axis2=2)
                    e_life = np.diagonal(self.e[:,:,t:t+self.S+1], axis1=1, axis2=2)
                    psi_life = np.diagonal(psi[:,:,t:t+self.S+1], axis1=1, axis2=2)
                    bq_life = np.diagonal(bqvec_path[:,:,t:t+self.S+1], axis1=1, axis2=2)
                    #Agents are born with no assets
                    a_current = np.zeros(self.I)

                    #Gets optimal initial consumption for this agent using an fsolve. Solved using equations 3.19 and 3.22
                    opt_c1 = opt.fsolve(optc1_Euler_TPI, c1_guess, args = (w_life, r_life, mort_life, e_life, psi_life, bq_life, a_current, age))

                    #Gets optimal decisions paths for this agent
                    cpath_indiv, apath_indiv = get_lifetime_decisionsTPI(opt_c1, w_life, r_life, mort_life, e_life, psi_life, bq_life, a_current, age)

                    #Fills the agents consumption and assets decision vectors as diagonals in the main matrix
                    for i in xrange(self.I):
                        np.fill_diagonal(c_matrix[i,:,t:], cpath_indiv[i,:])
                        np.fill_diagonal(a_matrix[i,:,t:], apath_indiv[i,:])

                    #Prints Consumption and Assets matrices if Print_cabqTimepaths = True in Main.py                    
                    if Print_cabqTimepaths:
                        print "Consumption for year", t
                        print np.round(np.transpose(c_matrix[0,:,:self.T]), decimals=3)
                        print "Assets for year", t
                        print np.round(np.transpose(a_matrix[0,:,:self.T]), decimals=3)

            #Gets matrices for the disparities of critical household conditions and constraints
            Chained_C_Condition, Modified_Budget_Constraint, Modified_Budget_Constraint2, Household_Euler = check_household_conditions(w_path, r_path, c_matrix, a_matrix, psi, bqvec_path)
            
            #Prints if each set of conditions are satisfied or not
            if Print_HH_Eulers:
                print "\nEuler Household satisfied:", np.isclose(np.max(np.absolute(Household_Euler)), 0)
                print "Equation 3.22 satisfied:", np.isclose(np.max(np.absolute(Chained_C_Condition)), 0)
                print "Equation 3.19 satisfied:", np.isclose(np.max(np.absolute(Modified_Budget_Constraint)), 0)
                print "Equation 3.19 (other) satisfied:", np.isclose(np.max(np.absolute(Modified_Budget_Constraint2)), 0)

                #print np.round(np.transpose(100000*Chained_C_Condition[0,:,:self.T]), decimals=4)
                #print np.round(np.transpose(Modified_Budget_Constraint[0,:,:self.T]), decimals=4) #Eulers
                #print np.transpose(Chained_C_Condition[0,:,:self.T])
                #print np.round(np.transpose(self.MortalityRates[0,:,:self.T]), decimals=4)

            #Returns only up until time T and not the vector
            return c_matrix[:,:,:self.T], a_matrix[:,:-1,:self.T]

        #Equation 3.25
        w_path = np.einsum("it,i->it",np.einsum("i,t->it",self.alpha*self.A,1/r_path)**(self.alpha/(1-self.alpha)),(1-self.alpha)*self.A)

        #Equation 3.21
        psi = self.get_Psi(w_path,self.e)

        #Equations 3.19, 3.22
        c_matrix, a_matrix = get_c_a_matrices(w_path, r_path, psi, bqvec_path, Print_HH_Eulers, Print_cabqTimepaths)

        #Equation 3.20
        lhat_path = self.get_lhat(c_matrix, w_path[:,:self.T], self.e[:,:,:self.T])

        #Equation 3.14
        n_path = self.get_n(lhat_path)

        #Equation 3.26
        kd_path = np.sum(a_matrix*self.Nhat[:,:,:self.T],axis=1)

        #Equation 3.15
        y_path = self.get_Y(kd_path,n_path)

        #Equation 3.27
        kf_path = np.outer(self.alpha*self.A, 1/r_path[:self.T])**( 1/(1-self.alpha) )*n_path - kd_path

        return w_path, c_matrix, a_matrix, kd_path, kf_path, n_path, y_path, lhat_path

    def EulerSystemTPI(self, guess, Print_HH_Eulers, Print_cabqTimepaths):
        """
        Description:
            -Description of the Function

        Inputs:
            - guess
            - Print_HH_Eulers
            - Print_cabqTimepaths

        Variables Called from Object:
            - self.T                 = Int: Number of time periods
            - self.I                 = Int: Number of Countries
            - self.S                     = Int: Number of Cohorts
            - self.FirstDyingAge     = Int: First age where mortality rates effect agents
            - self.FirstFertilityAge = Int: First age where agents give birth
            - self.Nhat
            - self.MortalityRates          = Array: [I,S,T], Mortality rates of each country for each age cohort and year
            - self.Timepath_counter
            - self.IterationsToShow
            -

        Variables Stored in Object:
            - None

        Other Functions Called:
            - self.GetTPIComponents
            - self.plot_timepaths

        Objects in Function:
            - r_path
            - bqindiv_path
            - bqvec_path
            - w_path
            - c_matrix
            - a_matrix
            - kd_path
            - kf_path
            - n_path
            - y_path
            - lhat_path
            - alldeadagent_assets
            - Euler_bq
            - Euler_kf

        Outputs:
            - Euler_all
        """

        guess = np.expand_dims(guess, axis=1).reshape((self.I+1,self.T))
        r_path = guess[0,:]
        bq_path = guess[1:,:]

        r_path = np.hstack((r_path, np.ones(self.S)*self.r_ss))
        bq_path = np.column_stack((  bq_path,   np.outer(self.bqindiv_ss,np.ones(self.S))  ))

        bqvec_path = np.zeros((self.I,self.S,self.T+self.S))
        bqvec_path[:,self.FirstFertilityAge:self.FirstDyingAge,:] = np.einsum("it,s->ist", bq_path, \
                np.ones(self.FirstDyingAge-self.FirstFertilityAge))

        w_path, c_matrix, a_matrix, kd_path, \
        kf_path, n_path, y_path, lhat_path = self.GetTPIComponents(bqvec_path, r_path,Print_HH_Eulers, Print_cabqTimepaths)

        alldeadagent_assets = np.sum(a_matrix[:,self.FirstDyingAge:,:]*\
                self.MortalityRates[:,self.FirstDyingAge:,:self.T]*self.Nhat[:,self.FirstDyingAge:,:self.T], axis=1)

        Euler_bq = bq_path[:,:self.T] - alldeadagent_assets/np.sum(self.Nhat[:,self.FirstFertilityAge:self.FirstDyingAge,:self.T],\
                axis=1)

        Euler_kf = np.sum(kf_path,axis=0)

        Euler_all = np.append(Euler_bq, Euler_kf)

        if self.Iterate: 
            print "Iteration:", self.Timepath_counter, "Min Euler:", np.min(np.absolute(Euler_all)), "Mean Euler:", np.mean(np.absolute(Euler_all)), "Max Euler_bq:", np.max(np.absolute(Euler_bq)), "Max Euler_kf", np.max(np.absolute(Euler_kf))

        if self.Timepath_counter in self.IterationsToShow:
            self.plot_timepaths(SAVE=False, Paths = (r_path, bq_path, w_path, c_matrix, lhat_path, n_path, kd_path, kf_path))

        self.Timepath_counter += 1
        
        return Euler_all

    def Timepath_fsolve(self, Print_HH_Eulers, Print_cabqTimepaths, to_plot = set([])):
        """
        Description:
            -Description of the Function

        Inputs:
            - Print_HH_Eulers
            - Print_cabqTimepaths
            - to_plot

        Variables Called from Object:
            - self.S                     = Int: Number of Cohorts
            - self.r_ss                  = Scalar: Steady state intrest rate
            - self.I                 = Int: Number of Countries
            - self.T                 = Int: Number of time periods
            - self.bq_ss
            - self.FirstFertilityAge = Int: First age where agents give birth
            - self.FirstDyingAge     = Int: First age where mortality rates effect agents
            - self.bqvec_path
            - self.r_path
            - self.IterationsToShow

        Variables Stored in Object:
            - self.r_path
            - self.bqindiv_path
            - self.bqvec_path
            - self.w_path
            - self.c_matrix
            - self.a_matrix
            - self.kd_path
            - self.kf_path
            - self.n_path
            - self.y_path
            - self.lhat_path

        Other Functions Called:
            - self.get_initialguesses()
            - self.EulerSystemTPI
            - self.GetTPIComponents

        Objects in Function:
            - guess
            - paths
            - r_path
            - bq_path

        Outputs:
            - None
        """

        
        self.IterationsToShow = to_plot

        rpath_guess, bqpath_guess = self.get_initialguesses()

        guess = np.append(rpath_guess, bqpath_guess)

        paths = opt.fsolve(self.EulerSystemTPI, guess, args=(Print_HH_Eulers, Print_cabqTimepaths) )

        paths = np.expand_dims(paths, axis=1).reshape((self.I+1,self.T))
        r_path = paths[0,:]
        bq_path = paths[1:,:]           
        
        self.r_path = np.hstack((r_path, np.ones(self.S)*self.r_ss))

        self.bqindiv_path = np.column_stack(( bq_path,  np.outer(self.bqindiv_ss,np.ones(self.S)) ))
        self.bqvec_path = np.zeros((self.I,self.S,self.T+self.S))
        self.bqvec_path[:,self.FirstFertilityAge:self.FirstDyingAge,:] = np.einsum("it,s->ist", self.bqindiv_path, \
                np.ones(self.FirstDyingAge-self.FirstFertilityAge))

        self.w_path, self.c_matrix, self.a_matrix, self.kd_path, self.kf_path, self.n_path, self.y_path, self.lhat_path = \
                self.GetTPIComponents(self.bqvec_path, self.r_path, Print_HH_Eulers, Print_cabqTimepaths)

    def plot_timepaths(self, SAVE=False, Paths = None):
        """
        Description:
        - Take the timepaths and plots them into one sheet of graphs
            TODO: Fill in the array sizes
            TODO: Update the inputs so it is one tuple

        Inputs:
            - r_path                = Array:[], Given interest rate path
            - bq_path               = Array:[], Given bequests path
            - c_matrix              = Array:[], Given consumption matrix
            - lhat_path             = Array:[], Given time endowment
            - n_path                = Array:[], Given aggregate labor productivity
            - kd_path               = Array:[], Given domestic capital path
            - kf_path               = Array:[], Given foreign capital path
            - SAVE                  = Boolean:[], Switch that determines whether we save the graphs or simply show it.

        Variables Called from Object:
            - self.S                = Int: Number of Cohorts
            - self.T                = Int: Number of time periods
            - self.I                = Int: Number of Countries
            - self.Timepath_counter = Int: Counter that keeps track of the number of iterations in solving for the time paths
            - self.I_touse          = List: [I], Roster of countries that are being used
            - self.cvec_ss              = Array: [I,S], Steady state consumption
            - self.lhat_ss              = Array: [I,S], Steady state leisure decision for each country and cohort          
            - self.n_ss                 = Array: [I], Steady state foreign capital in each country
            - self.kd_ss                = Array: [I], Steady state total capital holdings for each country

        Variables Stored in Object:
            - None

        Other Functions Called:
            - None

        Objects in Function:
            - title                 = String: Overall title of the sheet of graphs
            - name                  = String: Name of the .png file that will save the graphs.
            - ax                    = String: TODO

        Outputs:
            - None

        """
        if Paths is None:
            r_path, bq_path, w_path, c_matrix, lhat_path, n_path, kd_path, kf_path = \
            self.r_path, self.bqindiv_path, self.w_path, self.c_matrix, self.lhat_path, self.n_path, self.kd_path, self.kf_path
        else:
            r_path, bq_path, w_path, c_matrix, lhat_path, n_path, kd_path, kf_path = Paths


        title = str("S = " + str(self.S) + ", T = " + str(self.T))
        plt.suptitle(title)

        ax = plt.subplot(331)
        for i in range(self.I):
            plt.plot(range(self.S+self.T), r_path)
        plt.title(str("r_path "+"iteration: "+str(self.Timepath_counter)))
        plt.legend(self.I_touse)

        plt.subplot(332)
        for i in range(self.I):
            plt.plot(range(self.S+self.T), bq_path[i,:])
        plt.title(str("bqvec_path "+"iteration: "+str(self.Timepath_counter)))

        plt.subplot(333)
        for i in range(self.I):
            plt.plot(range(self.S+self.T), w_path[i,:])
        plt.title(str("w_path "+"iteration: "+str(self.Timepath_counter)))

        plt.subplot(334)
        for i in range(self.I):
            plt.plot( range(self.S+self.T), np.hstack((np.sum(c_matrix[i,:,:],axis=0),np.ones(self.S)*np.sum(self.cvec_ss[i,:]))) )
        plt.title(str("C_path "+"iteration: "+str(self.Timepath_counter)))

        plt.subplot(335)
        for i in range(self.I):
            plt.plot( range(self.S+self.T), np.hstack((np.sum(lhat_path[i,:,:],axis=0),np.ones(self.S)*np.sum(self.lhat_ss[i,:]))) )
        plt.title(str("Lhat_path "+"iteration: "+str(self.Timepath_counter)))

        plt.subplot(336)
        for i in range(self.I):
            plt.plot(range(self.S+self.T), np.hstack((n_path[i,:],np.ones(self.S)*self.n_ss[i])))
        plt.title(str("n_path "+"iteration: "+str(self.Timepath_counter)))

        plt.subplot(337)
        for i in range(self.I):
            plt.plot(range(self.S+self.T), np.hstack((kd_path[i,:],np.ones(self.S)*self.kd_ss[i])) )
        plt.title(str("kd_path "+"iteration: "+str(self.Timepath_counter)))
        
        plt.subplot(338)
        for i in range(self.I):
            plt.plot(range(self.S+self.T), np.hstack((kf_path[i,:],np.ones(self.S)*self.kf_ss[i])))
        plt.title(str("kf_path "+"iteration: "+str(self.Timepath_counter)))

        plt.subplot(339)
        for i in range(self.I):
            plt.plot(range(self.S+self.T), np.hstack((kf_path[i,:]+kd_path[i,:],np.ones(self.S)*(self.kf_ss[i]+self.kd_ss[i]))))
        plt.title(str("K_path "+"iteration: "+str(self.Timepath_counter)))


        if SAVE:
            name= "Graphs/OLGresult_Iter"+str(self.Timepath_counter)+"_"+str(self.I)+"_"+str(self.S)+"_"+str(self.sigma)+".png"
            plt.savefig(name)
            plt.clf()

        else:
            plt.show()
<|MERGE_RESOLUTION|>--- conflicted
+++ resolved
@@ -41,8 +41,8 @@
             -Firm_Params            = tuple: contains alpha, annualized delta, chi, rho and g_A
             -HH_Params              = tuple: contains S, I, annualized Beta and sigma.
             -Lever_Params           = tuple: contains the following boolean levers indicated by the users:
-                                             PrintAges,self.PrintLoc,self.Print_cabqTimepaths,self.Iterate,self.UseDiffDemog,
-                                             self.UseDiffProductivities,self.ADJUSTKOREAIMMIGRATION,self.VectorizeHouseholdSolver
+                                             PrintAges,self.PrintLoc,self.Print_caTimepaths,self.Iterate,self.UseDiffDemog,
+                                             self.UseDiffProductivities,self.ADJUSTKOREAIMMIGRATION
 
         Variables Stored in Object:
 
@@ -116,7 +116,7 @@
 
         #Lever Parameters
         (PrintAges,self.PrintLoc,self.CheckerMode,self.Iterate,self.UseDiffDemog,\
-         self.UseDiffProductivities,self.ADJUSTKOREAIMMIGRATION,self.VectorizeHouseholdSolver) = Lever_Params
+         self.UseDiffProductivities,self.ADJUSTKOREAIMMIGRATION) = Lever_Params
 
         #Getting key ages for calculating demographic dynamics
         self.LeaveHouseAge, self.FirstFertilityAge, self.LastFertilityAge,\
@@ -756,16 +756,16 @@
             - bq_ss                     = Array: [I,S], Vector of bequests received for each cohort and country.
                                                         Basically bqindiv_ss copied for each eligible-aged individual.
             - cvec_ss                   = Array: [I,S], Current guess for ss consumption for each country and cohort
-            - Euler_bq                  = Array: [I], Distance between bqindiv_ss and the actual bqindiv_ss calculated in the system. 
-                                                      Must = 0 for the ss to correctly solve.
-            - kd_ss                     = Array: [I], Current guess for ss total capital holdings for each country
+            - kd_ss                     = Array: [I], Current guess for ss total domestically-held capital for each country
             - kf_ss                     = Array: [I], Current guess for ss foreign capital in each country
             - lhat_ss                   = Array: [I,S], Current guess for ss leisure decision for each country and cohort.
             - n_ss                      = Array: [I], Current guess for ss labor supply
             - w_ss                      = Array: [I], Current guess for each countries ss wage rate as a function of r_ss and bqvec_ss
             - y_ss                      = Array: [I], Current guess for ss output of each country
+            - r_ss                      = Scalar: Current guess for the steady-state intrest rate
+            - Euler_bq                  = Array: [I], Distance between bqindiv_ss and the actual bqindiv_ss calculated in the system. 
+                                                      Must = 0 for the ss to correctly solve.
             - Euler_kf                  = Scalar: Sum of the foreign capital stocks. Must = 0 for the ss to correctly solve
-            - r_ss                      = Scalar: Current guess for the steady-state intrest rate
 
 
         Outputs:
@@ -824,7 +824,7 @@
             - self.bqindiv_ss           = Array: [I], Bequests that each eligible-aged individual will receive in the steady state
             - self.bqvec_ss             = Array: [I,S], Distribution of bequests in the steady state
             - self.cvec_ss              = Array: [I,S], Steady state consumption
-            - self.kd_ss                = Array: [I], Steady state total capital holdings for each country
+            - self.kd_ss                = Array: [I], Steady state total domestically-owned capital holdings for each country
             - self.kf_ss                = Array: [I], Steady state foreign capital in each country
             - self.lhat_ss              = Array: [I,S], Steady state leisure decision for each country and cohort
             - self.n_ss                 = Array: [I], Steady state aggregate labor productivity in each country
@@ -900,24 +900,15 @@
             - None
 
         Variables Called from Object:
-<<<<<<< HEAD
-            - self.w_ss              = Array: [I], Steady state wage rate
-=======
+
             - self.avec_ss           = Array: [I,S], Steady state assets
             - self.bqvec_ss          = Array: [I,S], Distribution of bequests in the steady state
             - self.cvec_ss           = Array: [I,S], Steady state consumption
->>>>>>> c3dc6df2
             - self.e_ss              = Array: [I,S], Labor produtivities for the Steady State
             - self.Mortality_ss      = Array: [I,S], Mortality rates of each country for each age cohort in the steady state
             - self.psi_ss            = Array: [I,S], Steady state value of shorthand calculation variable
             - self.w_ss              = Array: [I], Steady state wage rate
             - self.beta              = Scalar: Calculated overall future discount rate
-<<<<<<< HEAD
-            - self.Mortality_ss      = Array: [I,S], Mortality rates of each country for each age cohort in the steady state
-            - self.g_A               = Scalar: Growth rate of technology
-            - self.r_ss
-=======
->>>>>>> c3dc6df2
             - self.delta             = Scalar: Calulated overall depreciation rate
             - self.g_A               = Scalar: Growth rate of technology
             - self.r_ss              = Scalar: Steady state intrest rate
@@ -1067,10 +1058,8 @@
     def get_initialguesses(self):
         """
         Description:
-            - Generates an initial guess path used for beginning TPI calculation. It follows the form
-              of a quadratic function:
-
-              y = aa x^2 + bb x + cc
+            - Generates an initial guess path used for beginning TPI calculation. The guess for the transition path for r follows the form
+              of a quadratic function given by y = aa x^2 + bb x + cc, while the guess for the bequests transition path is linear 
 
         Inputs:
             - None
@@ -1113,16 +1102,16 @@
 
         return rpath_guess, bqpath_guess
 
-    def GetTPIComponents(self, bqvec_path, r_path, Print_HH_Eulers, Print_cabqTimepaths):
+    def GetTPIComponents(self, bqvec_path, r_path, Print_HH_Eulers, Print_caTimepaths):
         """
         Description:
             -Description of the Function
 
         Inputs:
-            - bqvec_path
-            - r_path
-            - Print_HH_Eulers
-            - Print_cabqTimepaths
+            - bqvec_path               = Array: [I,S,T], Transition path for distribution of bequests for each country
+            - r_path                   = Array: [T], Transition path for the intrest rate
+            - Print_HH_Eulers          = Boolean: True prints out if all of the household equations were satisfied or not
+            - Print_caTimepaths      = Boolean: True prints out the timepaths of consumption and assets. For debugging mostly
 
         Variables Called from Object:
             - None
@@ -1131,28 +1120,28 @@
             - None
 
         Other Functions Called:
-            - self.get_Psi
-            - get_c_a_matrices
-            - self.get_lhat
-            - self.get_n
-            - self.get_Y
-
-        Objects in Function:
-            - psi
+            - self.get_Psi = Application of Equation 3.21
+            - get_c_a_matrices = Gets consumption and assets decisions as a function of r, w, and bq
+            - self.get_lhat = Gets leisure as a function of c, w, and e
+            - self.get_n = Gets aggregate labor supply
+            - self.get_Y = Gets output
+
+        Objects in Function:
+            - psi                       = Array: [I,S,T], Transition path of shorthand calculation variable Psi (Equation 3.21)
 
         Outputs:
-            - w_path
-            - c_matrix
-            - a_matrix
-            - kd_path
-            - kf_path
-            - n_path
-            - y_path
-            - lhat_path
+            - w_path                    = Array: [I,T], Transition path for the wage rate in each country
+            - c_matrix                  = Array: [I,S,T], Transition path for consumption in each country
+            - a_matrix                  = Array: [I,S,T], Transition path for assets holdings in each country
+            - kd_path                   = Array: [I,T], Transition path for total domestically-owned capital in each country
+            - kf_path                   = Array: [I,T], Transition path for foreign capital in each country
+            - n_path                    = Array: [I,T], Transition path for total labor supply in each country
+            - y_path                    = Array: [I,T], Transition path for output in each country
+            - lhat_path                 = Array: [I,S,T], Transition path for leisure for each cohort and country
         """
 
         #Functions that solve lower-diagonal household decisions in vectors
-        def get_lifetime_decisions_LOWERTRIANGLETEST(c0_guess, c_uppermat, a_uppermat, w_path, r_path, psi, bqvec_path):
+        def get_lifetime_decisions_Future(c0_guess, c_uppermat, a_uppermat, w_path, r_path, psi, bqvec_path):
             """
             Description:
                 -Description of the Function
@@ -1219,7 +1208,66 @@
 
             return c_matrix, a_matrix
 
-        def get_lower_triangle_Euler_TEST(c0_guess, c_uppermat, a_uppermat, w_path, r_path, psi, bqvec_path):
+        #Functions that solve upper-diagonal household decisions in vectors
+        def get_lifetime_decisions_Alive(c0_guess, c_matrix, a_matrix, w_path, r_path, psi, bqvec_path):
+            """
+            Description:
+                -Description of the Function
+
+            Inputs:
+                - c0_guess
+                - c_matrix
+                - a_matrix
+                - w_path
+                - r_path
+                - psi
+                - bqvec_path
+
+            Variables Called from Object:
+                - self.beta              = Scalar: Calculated overall future discount rate
+                - self.MortalityRates          = Array: [I,S,T], Mortality rates of each country for each age cohort and year
+                - self.delta             = Scalar: Calulated overall depreciation rate
+                - self.sigma             = Scalar: Rate of Time Preference
+                - self.g_A              = Scalar: Growth rate of technology
+                - self.chi       = Scalar: Leisure preference parameter
+                - self.rho       = Scalar: The intratemporal elasticity of substitution between consumption and leisure
+
+            Variables Stored in Object:
+                - None
+
+            Other Functions Called:
+                - None
+
+            Objects in Function:
+                - we          = Array: [I,S,T] or [I,S], Matrix product of w and e
+
+            Outputs:
+                - c_matrix
+                - a_matrix
+            """
+
+            
+            c_matrix[:,:-1,0] = c0_guess.reshape(self.I,self.S-1)
+            we = np.einsum("it,ist->ist",w_path,self.e)
+            #print np.round(np.transpose(c_matrix[0,:,:self.S+3]), decimals=3)
+
+            for s in range(self.S):
+                t = s
+                c_matrix[:,s+1:,t+1] = ((self.beta * (1-self.MortalityRates[:,s:-1,t]) * (1 + r_path[t+1] - self.delta)\
+                                                 * psi[:,s+1:,t+1])/psi[:,s:-1,t])**(1/self.sigma) * c_matrix[:,s:-1,t]*np.exp(-self.g_A)
+                #print np.round(np.transpose(c_matrix[0,:,:self.S+3]), decimals=3)
+                
+                a_matrix[:,s+1:,t+1] = (  (we[:,s:,t] + (1 + r_path[t] - self.delta)*a_matrix[:,s:-1,t] + bqvec_path[:,s:,t])\
+                                                 -c_matrix[:,s:,t]*(1+we[:,s:,t]*(self.chi/we[:,s:,t])**self.rho)  )*np.exp(-self.g_A)
+
+            #Gets assets in the final period of every agents' lifetime
+            a_matrix[:,-1,t+2] = (  (we[:,-1,t+1] + (1 + r_path[t+1] - self.delta)*a_matrix[:,-2,t+1])\
+                                            -c_matrix[:,-1,t+1]*(1+we[:,-1,t+1]*(self.chi/we[:,-1,t+1])**self.rho)  )*np.exp(-self.g_A)
+
+            return c_matrix, a_matrix
+
+        #System of Euler Equations that must be satisfied to solve the household problem
+        def HHEulerSystem(c0_guess, c_matrix, a_matrix, w_path, r_path, psi, bqvec_path, Alive):
             """
             Description:
                 -Description of the Function
@@ -1232,6 +1280,7 @@
                 - r_path
                 - psi
                 - bqvec_path
+                - Alive
 
             Variables Called from Object:
                 - None
@@ -1240,7 +1289,8 @@
                 - None
 
             Other Functions Called:
-                - get_lifetime_decisions_LOWERTRIANGLETEST
+                - get_lifetime_decisions_Alive
+                - get_lifetime_decisions_Future
 
             Objects in Function:
                 - None 
@@ -1250,234 +1300,24 @@
 
             """
 
-            
-            #Gets the decisions paths for each agent
-            c_matrix, a_matrix = get_lifetime_decisions_LOWERTRIANGLETEST(c0_guess, c_uppermat, a_uppermat, w_path, r_path, psi, bqvec_path)
-            
-            #Household Eulers are solved when the agents have no assets at the end of their life
-            Euler = np.ravel(a_matrix[:,-1,self.S:])
-
-            #print np.round(a_matrix[0,-1,self.S:], decimals=3)
+            if Alive:
+                #Gets the decisions paths for each agent
+                c_matrix, a_matrix = get_lifetime_decisions_Alive(c0_guess, c_matrix, a_matrix, w_path, r_path, psi, bqvec_path)
+                
+                #Household Eulers are solved when the agents have no assets at the end of their life
+                Euler = np.ravel(a_matrix[:,-1,1:self.S])
+
+            else:
+                #Gets the decisions paths for each agent
+                c_matrix, a_matrix = get_lifetime_decisions_Future(c0_guess, c_matrix, a_matrix, w_path, r_path, psi, bqvec_path)
+                
+                #Household Eulers are solved when the agents have no assets at the end of their life
+                Euler = np.ravel(a_matrix[:,-1,self.S:])
 
             return Euler
 
-        #Functions that solve upper-diagonal household decisions in vectors
-        def get_lifetime_decisions_UPPERTRIANGLETEST(c0_guess, c_matrix, a_matrix, w_path, r_path, psi, bqvec_path):
-            """
-            Description:
-                -Description of the Function
-
-            Inputs:
-                - c0_guess
-                - c_matrix
-                - a_matrix
-                - w_path
-                - r_path
-                - psi
-                - bqvec_path
-
-            Variables Called from Object:
-                - self.beta              = Scalar: Calculated overall future discount rate
-                - self.MortalityRates          = Array: [I,S,T], Mortality rates of each country for each age cohort and year
-                - self.delta             = Scalar: Calulated overall depreciation rate
-                - self.sigma             = Scalar: Rate of Time Preference
-                - self.g_A              = Scalar: Growth rate of technology
-                - self.chi       = Scalar: Leisure preference parameter
-                - self.rho       = Scalar: The intratemporal elasticity of substitution between consumption and leisure
-
-            Variables Stored in Object:
-                - None
-
-            Other Functions Called:
-                - None
-
-            Objects in Function:
-                - we          = Array: [I,S,T] or [I,S], Matrix product of w and e
-
-            Outputs:
-                - c_matrix
-                - a_matrix
-            """
-
-            
-            c_matrix[:,:-1,0] = c0_guess.reshape(self.I,self.S-1)
-            we = np.einsum("it,ist->ist",w_path,self.e)
-            #print np.round(np.transpose(c_matrix[0,:,:self.S+3]), decimals=3)
-
-            for s in range(self.S):
-                t = s
-                c_matrix[:,s+1:,t+1] = ((self.beta * (1-self.MortalityRates[:,s:-1,t]) * (1 + r_path[t+1] - self.delta)\
-                                                 * psi[:,s+1:,t+1])/psi[:,s:-1,t])**(1/self.sigma) * c_matrix[:,s:-1,t]*np.exp(-self.g_A)
-                #print np.round(np.transpose(c_matrix[0,:,:self.S+3]), decimals=3)
-                
-                a_matrix[:,s+1:,t+1] = (  (we[:,s:,t] + (1 + r_path[t] - self.delta)*a_matrix[:,s:-1,t] + bqvec_path[:,s:,t])\
-                                                 -c_matrix[:,s:,t]*(1+we[:,s:,t]*(self.chi/we[:,s:,t])**self.rho)  )*np.exp(-self.g_A)
-
-            #Gets assets in the final period of every agents' lifetime
-            a_matrix[:,-1,t+2] = (  (we[:,-1,t+1] + (1 + r_path[t+1] - self.delta)*a_matrix[:,-2,t+1])\
-                                            -c_matrix[:,-1,t+1]*(1+we[:,-1,t+1]*(self.chi/we[:,-1,t+1])**self.rho)  )*np.exp(-self.g_A)
-
-            return c_matrix, a_matrix
-
-        def get_upper_triangle_Euler_TEST(c0_guess, c_matrix, a_matrix, w_path, r_path, psi, bqvec_path):
-            """
-            Description:
-                -Description of the Function
-
-            Inputs:
-                - c0_guess
-                - c_matrix
-                - a_matrix
-                - w_path
-                - r_path
-                - psi
-                - bqvec_path
-
-            Variables Called from Object:
-                - self.S                     = Int: Number of Cohorts
-
-            Variables Stored in Object:
-                - None
-
-            Other Functions Called:
-                - get_lifetime_decisions_UPPERTRIANGLETEST
-
-            Objects in Function:
-                - None
-
-            Outputs:
-                - Euler
-            """
-
-            #Gets the decisions paths for each agent
-            c_matrix, a_matrix = get_lifetime_decisions_UPPERTRIANGLETEST(c0_guess, c_matrix, a_matrix, w_path, r_path, psi, bqvec_path)
-            
-            #Household Eulers are solved when the agents have no assets at the end of their life
-            Euler = np.ravel(a_matrix[:,-1,1:self.S])
-
-            #print np.round(a_matrix[0,-1,self.S:], decimals=3)
-
-            return Euler
-
-        #Functions that solve household decisions with for-loops (old)
-        def get_lifetime_decisionsTPI(c_1, w_life, r_life, mort_life, e_life, psi_life, bq_life, a_current, age):
-
-            """
-            Description:
-                -Description of the Function
-
-            Inputs:
-                - c_1
-                - w_life
-                - r_life
-                - mort_life
-                - e_life
-                - psi_life
-                - bq_life
-                - a_current
-                - age
-
-            Variables Called from Object:
-                - self.beta              = Scalar: Calculated overall future discount rate
-                - self.delta             = Scalar: Calulated overall depreciation rate
-                - self.g_A               = Scalar: Growth rate of technology
-                - self.rho               = Scalar: The intratemporal elasticity of substitution between consumption and leisure
-                - self.chi               = Scalar: Leisure preference parameter
-
-            Variables Stored in Object:
-                - None
-
-            Other Functions Called:
-                - None
-
-            Objects in Function:
-                - decisions
-
-            Outputs:
-                - cvec_path
-                - avec_path
-
-            """
-
-            #Number of decisions the agent needs to make in its lifetime
-            decisions = self.S - age -1
-
-            #Initializes the consumption and assets vectors for this agent
-            cvec_path = np.zeros((self.I,decisions+1))
-            avec_path = np.zeros((self.I,decisions+2))
-            cvec_path[:,0] = c_1
-            avec_path[:,0] = a_current
-
-            #Loops through each decision the agent makes
-            for s in range(decisions):
-
-                #Algebraically manipulated version of Equation 3.22
-                cvec_path[:,s+1] = ((self.beta * (1-mort_life[:,s]) * (1 + r_path[s+1] - self.delta)\
-                                   * psi_life[:,s+1])/psi_life[:,s])**(1/self.sigma) * cvec_path[:,s]*np.exp(-self.g_A)
-
-                #Algebraically manipulataed version of Equation 3.19
-                avec_path[:,s+1] = (w_life[:,s]*e_life[:,s] + (1 + r_life[s] - self.delta)*avec_path[:,s] + \
-                        bq_life[:,s] - cvec_path[:,s]*(1+w_life[:,s]*e_life[:,s]*\
-                        (self.chi/(w_life[:,s]*e_life[:,s]))**self.rho))*np.exp(-self.g_A)
-
-            #Gets the remaining assets in the final year of the agent't lifetime
-            avec_path[:,s+2] = (w_life[:,s+1]*e_life[:,s+1] + (1 + r_life[s+1] - self.delta)*avec_path[:,s+1] \
-                    - cvec_path[:,s+1]*(1+w_life[:,s+1]*e_life[:,s+1]*(self.chi/(w_path[:,s+1]*e_life[:,s+1]))\
-                    **self.rho))*np.exp(-self.g_A)
-
-
-            return cvec_path, avec_path
-
-        def optc1_Euler_TPI(c1_guess, w_life, r_life, mort_life, e_life, psi_life, bq_life, a_current, age):
-
-            """
-            Description:
-                -Description of the Function
-
-            Inputs:
-                - c1_guess
-                - w_life
-                - r_life
-                - mort_life
-                - e_life
-                - psi_life
-                - bq_life
-                - a_current
-                - age
-
-            Variables Called from Object:
-                - None
-
-            Variables Stored in Object:
-                - None
-
-            Other Functions Called:
-                - get_lifetime_decisionsTPI
-
-            Objects in Function:
-                - cpath_indiv
-                - apath_indiv
-
-            Outputs:
-                - Euler
-
-            """
-
-
-            #Gets the individual decisions paths of the agent to check if finals assets are 0
-            cpath_indiv, apath_indiv = get_lifetime_decisionsTPI(c1_guess, w_life, r_life, mort_life, e_life, psi_life, bq_life, a_current, age)
-            
-            #Household Eulers are solved when the agent doesn't have any assets at the end of its life
-            Euler = np.ravel(apath_indiv[:,-1])
-
-            if np.any(cpath_indiv<0):
-                print "WARNING! The fsolve for initial optimal consumption guessed a negative number"
-                Euler = np.ones(Euler.shape[0])*9999.
-
-            return Euler
-
         #Checks various household condidions
-        def check_household_conditions(w_path, r_path, c_matrix, a_matrix, psi, bqvec_path):  
+        def check_household_conditions(w_path, r_path, c_matrix, a_matrix, psi, bqvec_path):
 
             """
             Description:
@@ -1496,10 +1336,10 @@
                 - self.e                 = Array: [I,S,T], Labor Productivities
                 - self.sigma             = Scalar: Rate of Time Preference
                 - self.beta              = Scalar: Calculated overall future discount rate
-                - self.g_A              = Scalar: Growth rate of technology
+                - self.g_A               = Scalar: Growth rate of technology
                 - self.delta             = Scalar: Calulated overall depreciation rate
-                - self.chi       = Scalar: Leisure preference parameter
-                - self.rho       = Scalar: The intratemporal elasticity of substitution between consumption and leisure
+                - self.chi               = Scalar: Leisure preference parameter
+                - self.rho               = Scalar: The intratemporal elasticity of substitution between consumption and leisure
 
             Variables Stored in Object:
                 - None
@@ -1513,12 +1353,10 @@
             Outputs:
                 - Chained_C_Condition
                 - Modified_Budget_Constraint
-                - Modified_Budget_Constraint2
                 - Household_Euler
 
             """
 
-            
             #Multiplies wages and productivities ahead of time for easy calculations of the first two equations below
             we = np.einsum("it,ist->ist",w_path[:,:self.T-1],self.e[:,:-1,:self.T-1])
 
@@ -1532,76 +1370,61 @@
                                          -  (we + (1+r_path[:self.T-1]-self.delta)*a_matrix[:,:-2,:self.T-1] + bqvec_path[:,:-1,:self.T-1]\
                                          - a_matrix[:,1:-1,1:self.T]*np.exp(self.g_A))\
                                          /(1 + we*(self.chi/we)**self.rho)
-            
-            #Multiplies wages and productivities ahead of time for easy calculations of the two equations below
-            we = np.einsum("it,ist->ist",w_path[:,:self.T],self.e[:,:-1,:self.T])
-            
-            #Disparity between left and right sides of Equation 3.19 algebraically manipulated so assets next period is the left-side variable
-            Modified_Budget_Constraint2 = - a_matrix[:,1:-1,1:self.T+1]\
-                                          + ( we + (1+r_path[:self.T] - self.delta)*a_matrix[:,:-2,:self.T] + bqvec_path[:,:-1,:self.T]\
-                                          - (c_matrix[:,:-1,:self.T]*(1+we*(self.chi/we)**self.rho)) )*np.exp(-self.g_A)
 
             #Any remaining assets each agent has at the end of its lifetime. Should be 0 if other Eulers are solving correctly
             Household_Euler = a_matrix[:,-1,:]
 
-            return Chained_C_Condition, Modified_Budget_Constraint, Modified_Budget_Constraint2, Household_Euler
+            return Chained_C_Condition, Modified_Budget_Constraint, Household_Euler
 
         #Gets consumption and assets matrices using fsolve
-        def get_c_a_matrices(w_path, r_path, psi, bqvec_path, Print_HH_Eulers, Print_cabqTimepaths):
+        def get_c_a_matrices(w_path, r_path, psi, bqvec_path, Print_HH_Eulers, Print_caTimepaths):
             """
             Description:
-                -Description of the Function
+                - Solves for the optimal consumption and assets paths by searching over initial consumptions for agents alive and unborn
 
             Inputs:
-                - w_path
-                - r_path
-                - psi
-                - bqvec_path
-                - Print_HH_Eulers
-                - Print_cabqTimepaths
+                - w_path                         = Array: [I,T], Transition path for the wage rate in each country
+                - r_path                         = Array: [T], Transition path for the intrest rate
+                - psi                            = Array: [I,S,T], Transition path of shorthand calculation variable Psi (Equation 3.21)
+                - bqvec_path                     = Array: [I,S,T], Transition path for distribution of bequests for each country                 
+                - Print_HH_Eulers                = Boolean: True prints out if all of the household equations were satisfied or not
+                - Print_caTimepaths              = Boolean: True prints out the timepaths of consumption and assets. For debugging mostly
 
             Variables Called from Object:
-                - self.I                 = Int: Number of Countries
-                - self.S                     = Int: Number of Cohorts
-                - self.T                 = Int: Number of time periods
-                - self.e                 = Array: [I,S,T], Labor Productivities
-                - self.delta             = Scalar: Calulated overall depreciation rate
-                - self.a_init
-                - self.chi       = Scalar: Leisure preference parameter
-                - self.rho       = Scalar: The intratemporal elasticity of substitution between consumption and leisure
-                - self.VectorizeHouseholdSolver
-                - self.cvec_ss               = Array: [I,S], Steady state consumption
-                - self.MortalityRates          = Array: [I,S,T], Mortality rates of each country for each age cohort and year
-
+                - self.I                         = Int: Number of Countries
+                - self.S                         = Int: Number of Cohorts
+                - self.T                         = Int: Number of time periods
+                - self.e                         = Array: [I,S,T], Labor Productivities
+                - self.a_init                    = Array: [I,S], Initial asset distribution given by User
+                - self.cvec_ss                   = Array: [I,S], Steady state consumption
+                - self.MortalityRates            = Array: [I,S,T], Mortality rates of each country for each age cohort and year
+                - self.chi                       = Scalar: Leisure preference parameter
+                - self.delta                     = Scalar: Calulated overall depreciation rate
+                - self.rho                       = Scalar: The intratemporal elasticity of substitution between consumption and leisure
 
             Variables Stored in Object:
-                - self.c0_alive
-                - self.c0_future
+                - None
 
             Other Functions Called:
-                - get_upper_traingle_Euler_TEST
-                - get_lower_triangle_Euler_TEST
-                - optc1_Euler_TPI
-                - get_lifetime_decisionsTPI
+                - HHEulerSystem = Objective function for households (final assets at death = 0). Must solve for HH conditions to be satisfied
+                - get_lifetime_decisions_Alive = Gets lifetime consumption and assets decisions for agents alive in the initial time period
+                - get_lifetime_decisions_Future = Gets lifetime consumption and assets decisions for agents to be born in the future
 
             Objects in Function:
-                - c0alive_guess
-                - p
-                - c1_guess
-                - w_life
-                - r_life
-                - mort_life
-                - e_life
-                - psi_life
-                - bq_life
-                - a_current
-                - cpath_indiv
-                - apath_indiv
-
+                - c0alive_guess                  = Array: [I,S-1], Initial guess for consumption in this period for each agent alive
+                - c0future_guess                 = Array: [I,T], Initial guess for initial consumption for each agent to be born in the future
+                - Chained_C_Condition            = Array: [I,S,T], Disparity between left and right sides of Equation 3.22.
+                                                                   Should be all 0s if the household problem was solved correctly.
+                - Modified_Budget_Constraint     = Array: [I,S,T], Disparity between left and right sides of Equation 3.19.
+                                                                   Should be all 0s if the household problem was solved correctly.
+                - Household_Euler                = Array: [I,T], Leftover assets at the end of the final period each agents lives.
+                                                                 Should be all 0s if the household problem was solved correctly
+
+                TODO: Algebriacally manipulate 3.19 in StepbyStep so it looks like the code
 
             Outputs:
-                - c_matrix[:,:,:self.T]
-                - a_matrix[:,:-1,:self.T]
+                - c_matrix[:,:,:self.T]          = Array: [I,S,T], Consumption transition path for each country and cohort
+                - a_matrix[:,:-1,:self.T]        = Array: [I,S,T], Assets transition path for each country and cohort
 
             """
 
@@ -1614,112 +1437,37 @@
             c_matrix[:,self.S-1,0] = (w_path[:,0]*self.e[:,self.S-1,0] + (1 + r_path[0] - self.delta)*self.a_init[:,self.S-1] + bqvec_path[:,self.S-1,0])\
             /(1+w_path[:,0]*self.e[:,self.S-1,0]*(self.chi/(w_path[:,0]*self.e[:,self.S-1,0]))**(self.rho))
 
-            #Will solve the household matrices using vectorization if = True and by agent if = False
-            if self.VectorizeHouseholdSolver:
-            
-                c0alive_guess = np.ones((self.I, self.S-1))*.3
-
-                opt.fsolve(get_upper_triangle_Euler_TEST, c0alive_guess, args=(c_matrix, a_matrix, w_path, r_path, psi, bqvec_path))
-
-                #Initializes a guess for the first vector for the fsolve to use
-
-                c0future_guess = np.zeros((self.I,self.T))
-                for i in range(self.I):
-                    c0future_guess[i,:] = np.linspace(c_matrix[i,1,0], self.cvec_ss[i,-1], self.T)
-
-                #Solves for the entire consumption and assets matrices
-                opt.fsolve(get_lower_triangle_Euler_TEST, c0future_guess, args=(c_matrix, a_matrix, w_path, r_path, psi, bqvec_path))
-
-                self.c0_alive = c_matrix[:,:-1,0]
-                self.c0_future = c_matrix[:,0,:self.T]
-
-            else:
-            #Loops over each agent's lifetime decisions who is alive today (Upper triangle)
-                for age in range(self.S-2,0,-1):
-
-                    p = self.S-age #Remaining decisions
-
-                    #Makes a guess for the fsolve for this agent's consumption that is a function of the consumption of the agent one year older
-                    c1_guess = (c_matrix[:,age+1,0]*(psi[:,age,0]/psi[:,age+1,1])\
-                        /((self.beta*(1+r_path[0]-self.delta))**(1/self.sigma)))/np.exp(self.g_A)
-
-                    #All the variables this agent will face during its lifetime. (Note these are diagonal vectors)
-                    w_life = w_path[:,:p]
-                    r_life = r_path[:p+1]
-                    mort_life = np.diagonal(self.MortalityRates[:,age:,age:], axis1=1, axis2=2)
-                    e_life = np.diagonal(self.e[:,age:,:p+1], axis1=1, axis2=2)
-                    psi_life = np.diagonal(psi[:,age:,:p+2], axis1=1, axis2=2)
-                    bq_life = np.diagonal(bqvec_path[:,age:,:p+1], axis1=1, axis2=2)
-                    a_current = self.a_init[:,age]
-
-                    #Solves for this agent's optimal initial consumption in time t=0 using an fsolve
-                    opt_c1 = opt.fsolve(optc1_Euler_TPI, c1_guess, args = (w_life, r_life, mort_life, e_life, psi_life, bq_life, a_current, age))
-
-                    #Solves for all the remaining lifetime decisions for this agent as a function of its optimal initial consumption using Equations 3.19 and 3.22
-                    cpath_indiv, apath_indiv = get_lifetime_decisionsTPI(opt_c1, w_life, r_life, mort_life, e_life, psi_life, bq_life, a_current, age)
-                    
-                    #Fills the agents consumption and assets decision vectors as diagonals in the main matrix
-                    for i in xrange(self.I):
-                        np.fill_diagonal(c_matrix[i,age:,:], cpath_indiv[i,:])
-                        np.fill_diagonal(a_matrix[i,age:,:], apath_indiv[i,:])
-
-                    #Prints Consumption and Assets matrices if Print_cabqTimepaths = True in Main.py
-                    if Print_cabqTimepaths:
-                        print "Consumption for generation of age", age
-                        print np.round(np.transpose(c_matrix[0,:,:self.T]), decimals=3)
-                        print "Assets for generation of age", age
-                        print np.round(np.transpose(a_matrix[0,:,:self.T]), decimals=3)
-
-                #Loops through each agent yet to be born and gets that agents lifetime decisions from age 0 to death (Upper Triangle)
-                for t in range(self.T):
-
-                    age = 0
-
-                    #Guess for initial consumption is based on agent one year older
-                    c1_guess = c_matrix[:,0,t-1]
-
-                    #Variables this agent will face over its lifetime
-                    w_life = w_path[:,t:t+self.S]
-                    r_life = r_path[t:t+self.S+1]
-                    mort_life = np.diagonal(self.MortalityRates[:,:,t:t+self.S+1], axis1=1, axis2=2)
-                    e_life = np.diagonal(self.e[:,:,t:t+self.S+1], axis1=1, axis2=2)
-                    psi_life = np.diagonal(psi[:,:,t:t+self.S+1], axis1=1, axis2=2)
-                    bq_life = np.diagonal(bqvec_path[:,:,t:t+self.S+1], axis1=1, axis2=2)
-                    #Agents are born with no assets
-                    a_current = np.zeros(self.I)
-
-                    #Gets optimal initial consumption for this agent using an fsolve. Solved using equations 3.19 and 3.22
-                    opt_c1 = opt.fsolve(optc1_Euler_TPI, c1_guess, args = (w_life, r_life, mort_life, e_life, psi_life, bq_life, a_current, age))
-
-                    #Gets optimal decisions paths for this agent
-                    cpath_indiv, apath_indiv = get_lifetime_decisionsTPI(opt_c1, w_life, r_life, mort_life, e_life, psi_life, bq_life, a_current, age)
-
-                    #Fills the agents consumption and assets decision vectors as diagonals in the main matrix
-                    for i in xrange(self.I):
-                        np.fill_diagonal(c_matrix[i,:,t:], cpath_indiv[i,:])
-                        np.fill_diagonal(a_matrix[i,:,t:], apath_indiv[i,:])
-
-                    #Prints Consumption and Assets matrices if Print_cabqTimepaths = True in Main.py                    
-                    if Print_cabqTimepaths:
-                        print "Consumption for year", t
-                        print np.round(np.transpose(c_matrix[0,:,:self.T]), decimals=3)
-                        print "Assets for year", t
-                        print np.round(np.transpose(a_matrix[0,:,:self.T]), decimals=3)
-
-            #Gets matrices for the disparities of critical household conditions and constraints
-            Chained_C_Condition, Modified_Budget_Constraint, Modified_Budget_Constraint2, Household_Euler = check_household_conditions(w_path, r_path, c_matrix, a_matrix, psi, bqvec_path)
-            
+            #Initial guess for agents currently alive            
+            c0alive_guess = np.ones((self.I, self.S-1))*.3
+
+            #Fills in c_matrix and a_matrix with the correct decisions for agents currently alive
+            opt.fsolve(HHEulerSystem, c0alive_guess, args=(c_matrix, a_matrix, w_path, r_path, psi, bqvec_path, True))
+
+            #Initializes a guess for the first vector for the fsolve to use
+            c0future_guess = np.zeros((self.I,self.T))
+            for i in range(self.I):
+                c0future_guess[i,:] = np.linspace(c_matrix[i,1,0], self.cvec_ss[i,-1], self.T)
+
+            #Solves for the entire consumption and assets matrices for agents not currently born
+            opt.fsolve(HHEulerSystem, c0future_guess, args=(c_matrix, a_matrix, w_path, r_path, psi, bqvec_path, False))
+
+            #Prints consumption and assets matrices for country 0. 
+            #NOTE: the output is the transform of the original matrices, so each row is time and each col is cohort
+            if Print_caTimepaths:
+                print "Consumption Matrix for country 0", str("("+self.I_touse[0]+")")
+                print np.round(np.transpose(c_matrix[0,:,:self.T]), decimals=3)
+                print "Assets Matrix for country 0", str("("+self.I_touse[0]+")")
+                print np.round(np.transpose(a_matrix[0,:,:self.T]), decimals=3)
+
             #Prints if each set of conditions are satisfied or not
             if Print_HH_Eulers:
+                #Gets matrices for the disparities of critical household conditions and constraints
+                Chained_C_Condition, Modified_Budget_Constraint, Household_Euler = check_household_conditions(w_path, r_path, c_matrix, a_matrix, psi, bqvec_path)
+                
+                #Checks to see if all of the Eulers are close enough to 0
                 print "\nEuler Household satisfied:", np.isclose(np.max(np.absolute(Household_Euler)), 0)
                 print "Equation 3.22 satisfied:", np.isclose(np.max(np.absolute(Chained_C_Condition)), 0)
                 print "Equation 3.19 satisfied:", np.isclose(np.max(np.absolute(Modified_Budget_Constraint)), 0)
-                print "Equation 3.19 (other) satisfied:", np.isclose(np.max(np.absolute(Modified_Budget_Constraint2)), 0)
-
-                #print np.round(np.transpose(100000*Chained_C_Condition[0,:,:self.T]), decimals=4)
-                #print np.round(np.transpose(Modified_Budget_Constraint[0,:,:self.T]), decimals=4) #Eulers
-                #print np.transpose(Chained_C_Condition[0,:,:self.T])
-                #print np.round(np.transpose(self.MortalityRates[0,:,:self.T]), decimals=4)
 
             #Returns only up until time T and not the vector
             return c_matrix[:,:,:self.T], a_matrix[:,:-1,:self.T]
@@ -1731,7 +1479,7 @@
         psi = self.get_Psi(w_path,self.e)
 
         #Equations 3.19, 3.22
-        c_matrix, a_matrix = get_c_a_matrices(w_path, r_path, psi, bqvec_path, Print_HH_Eulers, Print_cabqTimepaths)
+        c_matrix, a_matrix = get_c_a_matrices(w_path, r_path, psi, bqvec_path, Print_HH_Eulers, Print_caTimepaths)
 
         #Equation 3.20
         lhat_path = self.get_lhat(c_matrix, w_path[:,:self.T], self.e[:,:,:self.T])
@@ -1750,7 +1498,7 @@
 
         return w_path, c_matrix, a_matrix, kd_path, kf_path, n_path, y_path, lhat_path
 
-    def EulerSystemTPI(self, guess, Print_HH_Eulers, Print_cabqTimepaths):
+    def EulerSystemTPI(self, guess, Print_HH_Eulers, Print_caTimepaths):
         """
         Description:
             -Description of the Function
@@ -1758,7 +1506,7 @@
         Inputs:
             - guess
             - Print_HH_Eulers
-            - Print_cabqTimepaths
+            - Print_caTimepaths
 
         Variables Called from Object:
             - self.T                 = Int: Number of time periods
@@ -1811,7 +1559,7 @@
                 np.ones(self.FirstDyingAge-self.FirstFertilityAge))
 
         w_path, c_matrix, a_matrix, kd_path, \
-        kf_path, n_path, y_path, lhat_path = self.GetTPIComponents(bqvec_path, r_path,Print_HH_Eulers, Print_cabqTimepaths)
+        kf_path, n_path, y_path, lhat_path = self.GetTPIComponents(bqvec_path, r_path,Print_HH_Eulers, Print_caTimepaths)
 
         alldeadagent_assets = np.sum(a_matrix[:,self.FirstDyingAge:,:]*\
                 self.MortalityRates[:,self.FirstDyingAge:,:self.T]*self.Nhat[:,self.FirstDyingAge:,:self.T], axis=1)
@@ -1833,14 +1581,14 @@
         
         return Euler_all
 
-    def Timepath_fsolve(self, Print_HH_Eulers, Print_cabqTimepaths, to_plot = set([])):
+    def Timepath_fsolve(self, Print_HH_Eulers, Print_caTimepaths, to_plot = set([])):
         """
         Description:
             -Description of the Function
 
         Inputs:
             - Print_HH_Eulers
-            - Print_cabqTimepaths
+            - Print_caTimepaths
             - to_plot
 
         Variables Called from Object:
@@ -1890,7 +1638,7 @@
 
         guess = np.append(rpath_guess, bqpath_guess)
 
-        paths = opt.fsolve(self.EulerSystemTPI, guess, args=(Print_HH_Eulers, Print_cabqTimepaths) )
+        paths = opt.fsolve(self.EulerSystemTPI, guess, args=(Print_HH_Eulers, Print_caTimepaths) )
 
         paths = np.expand_dims(paths, axis=1).reshape((self.I+1,self.T))
         r_path = paths[0,:]
@@ -1904,7 +1652,7 @@
                 np.ones(self.FirstDyingAge-self.FirstFertilityAge))
 
         self.w_path, self.c_matrix, self.a_matrix, self.kd_path, self.kf_path, self.n_path, self.y_path, self.lhat_path = \
-                self.GetTPIComponents(self.bqvec_path, self.r_path, Print_HH_Eulers, Print_cabqTimepaths)
+                self.GetTPIComponents(self.bqvec_path, self.r_path, Print_HH_Eulers, Print_caTimepaths)
 
     def plot_timepaths(self, SAVE=False, Paths = None):
         """
