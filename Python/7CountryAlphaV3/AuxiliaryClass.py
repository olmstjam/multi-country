--- conflicted
+++ resolved
@@ -444,20 +444,13 @@
 
     #STEADY STATE
 
-<<<<<<< HEAD
     def get_w(self, y, n):
-=======
-    def get_w(self, alphaj, y, n):
->>>>>>> 22ac7e0c
 
         if n.ndim==2:
             w=np.zeros((self.I,self.J))
             for j in xrange(self.J):
-<<<<<<< HEAD
                 w[:,j] = self.alphaj[j]*(y/n[:,j])
-=======
-                w[:,j] = alphaj[j]*(y[:]/n[:,j])
->>>>>>> 22ac7e0c
+
 
         return w
 
@@ -488,11 +481,7 @@
 
         #If getting the SS
         if e.ndim == 3:
-<<<<<<< HEAD
-            #print w.shape
-            #print e.shape
-=======
->>>>>>> 22ac7e0c
+
             we =  np.einsum("ij,ijs->ijs", w, e)
 
         #If getting transition path
@@ -564,6 +553,18 @@
 
         return Y
 
+        if kd.ndim ==1:
+            Y = (kd**self.alpha)
+            for j in xrange(self.J):
+                Y*=((self.A*n[:,j])**(self.alphaj[j]))
+
+            Y2 = kd**self.alpha * np.prod(np.einsum("i,ij->ij",self.A,n)**self.alphaj)
+        elif kd.ndim== 2:
+            
+            Y = (kd**self.alpha) * (np.einsum("i,is->is",self.A,n)**(1-self.alpha))
+
+        return Y
+
     def get_r(self, y, k):
         """
             Description:
@@ -584,25 +585,6 @@
                 - r          = Array: [I,J,S,T+S] or [I,J,S], Calculated interest rates for each country the transition path or the steady steady-state
 
         """
-
-<<<<<<< HEAD
-        if kd.ndim ==1:
-            Y = (kd**self.alpha)
-            for j in xrange(self.J):
-                Y*=((self.A*n[:,j])**(self.alphaj[j]))
-
-            Y2 = kd**self.alpha * np.prod(np.einsum("i,ij->ij",self.A,n)**self.alphaj)
-        elif kd.ndim== 2:
-            
-            Y = (kd**self.alpha) * (np.einsum("i,is->is",self.A,n)**(1-self.alpha))
-
-        return Y
-
-    def get_r(self, y, k):
-
-=======
-
->>>>>>> 22ac7e0c
         r = self.alpha*(y/k)
 
         return r
@@ -671,16 +653,10 @@
 
             #Equation 4.23 for final assets
             for j in xrange(self.J):
-<<<<<<< HEAD
-                avec_ss[:,j,s+2] = (w_ss[:,j]*self.e_ss[:,j,s+1] + (1 + r_ss - self.delta)*avec_ss[:,j,s+1] - cvec_ss[:,j,s+1]*\
-=======
+
                 avec_ss[:,j,s+2] = (w_ss[:,j]*self.e_ss[:,j,s+1]*self.lbar_ss + (1 + r_ss - self.delta)*avec_ss[:,j,s+1] - cvec_ss[:,j,s+1]*\
->>>>>>> 22ac7e0c
                         (1+self.Kids_ss[:,j,s+1]*Gamma_ss[:,j,s+1]+w_ss[:,j]*self.e_ss[:,j,s+1]*(self.chi/(w_ss[:,j]*self.e_ss[:,j,s+1]))\
                                     **self.rho))*np.exp(-self.g_A)
-
-
-            #print avec_ss.shape
 
             return cvec_ss, cKvec_ss, avec_ss
 
@@ -768,11 +744,8 @@
 
             Euler = assets_path[:,:,-1]
 
-<<<<<<< HEAD
-            #print np.max(np.absolute(assets_path[:,:,-1]))
-=======
+
             #print "Inner Fsovles solves:", np.isclose(np.max(np.absolute(assets_path[:,:,-1])),0)
->>>>>>> 22ac7e0c
 
             #print "I", self.I 
             #print "J",self.J
@@ -780,14 +753,9 @@
 
             if np.any(cpath<0):
                 print "WARNING! The fsolve for initial optimal consumption guessed a negative number"
-<<<<<<< HEAD
-                Euler = np.ones(Euler.shape[0])*9999
-
-=======
-                Euler = np.ones((self.I,self.J))*9999.
-
-            
->>>>>>> 22ac7e0c
+                Euler = np.ones(Euler.shape)*9999
+
+            #print Euler.shape
             return np.reshape(Euler,(self.I*self.J))
         
         def checkSSEulers(cvec_ss, cKvec_ss, avec_ss, w_ss, r_ss, bq_ss, Gamma_ss):
@@ -842,23 +810,15 @@
         y_ss = self.get_Y(k_guess,n_guess)
 
         #Equation 4.19
-<<<<<<< HEAD
         w_ss = self.get_w(y_ss,n_guess)
-=======
-        w_ss = self.get_w(self.alphaj,y_ss,n_guess)  #FIX STARTS HERE
-
->>>>>>> 22ac7e0c
         r_ss = self.get_r(y_ss,k_guess)
 
         #Equation 4.22
         Gamma_ss = self.get_Gamma(w_ss, self.e_ss)
 
         #Initial guess for the first cohort's kids consumption
-<<<<<<< HEAD
+
         cK1_guess = np.ones((self.I,self.J))*.5
-=======
-        cK1_guess = np.ones((self.I,self.J))*.2
->>>>>>> 22ac7e0c
 
         #Finds the optimal kids consumption for the first cohort
         cK1_guess=np.reshape(cK1_guess,(self.I*self.J))
@@ -957,7 +917,7 @@
         w_ss, cvec_ss, cKvec_ss, avec_ss, r_ss, y_ss, lhat_ss = self.GetSSComponents(k_guess,kf_guess,n_guess,bq_ss, PrintSSEulErrors)
 
         #Sum of all assets holdings of dead agents to be distributed evenly among all eligible agents
-<<<<<<< HEAD
+        """<<<<<<< HEAD
         alldeadagent_assets = np.sum(avec_ss[:,:,self.FirstDyingAge:]*\
                 self.Mortality_ss[:,:,self.FirstDyingAge:]*self.Nhat_ss[:,:,self.FirstDyingAge:], axis=2)
 
@@ -970,7 +930,7 @@
         Euler_k = k_guess - np.sum(np.sum(avec_ss*self.Nhat_ss,axis=1),axis=1) + kf_guess
 
         Euler_n = np.reshape(n_guess - np.sum(self.e_ss*(1.0-lhat_ss)*self.Nhat_ss,axis=2),(self.I*self.J))
-=======
+        """#=======
         alldeadagent_assets = np.sum(np.sum(avec_ss[:,:,self.FirstDyingAge:]*\
                 self.Mortality_ss[:,:,self.FirstDyingAge:]*self.Nhat_ss[:,:,self.FirstDyingAge:], axis=1),axis=1)
 
@@ -983,7 +943,7 @@
         Euler_k = k_guess - np.sum(np.sum(avec_ss*self.Nhat_ss,axis=1),axis=1) + kf_guess
 
         Euler_n = np.reshape(n_guess - np.sum(self.e_ss*(self.lbar_ss-lhat_ss)*self.Nhat_ss,axis=2),(self.I*self.J))
->>>>>>> 22ac7e0c
+        #>>>>>>> upstream/master
 
         Euler_kf = r_ss[0]*np.ones(self.I) - r_ss
 
@@ -1074,29 +1034,15 @@
 
 
         #Sum of all assets holdings of dead agents to be distributed evenly among all eligible agents
-<<<<<<< HEAD
-        alldeadagent_assets = np.sum(self.avec_ss[:,:,self.FirstDyingAge:]*\
-                self.Mortality_ss[:,:,self.FirstDyingAge:]*self.Nhat_ss[:,:,self.FirstDyingAge:], axis=2)
-=======
         alldeadagent_assets = np.sum(np.sum(self.avec_ss[:,:,self.FirstDyingAge:]*\
                 self.Mortality_ss[:,:,self.FirstDyingAge:]*self.Nhat_ss[:,:,self.FirstDyingAge:], axis=1),axis=1)
->>>>>>> 22ac7e0c
 
 
 
         print "\n\nSTEADY STATE FOUND!"
         #Checks to see if the Euler_bq and Euler_kf equations are sufficiently close to 0
         if self.CheckerMode==False:
-<<<<<<< HEAD
-            totalbq = alldeadagent_assets/np.sum(self.Nhat_ss[:,:,self.FirstFertilityAge:self.FirstDyingAge],\
-                    axis=2)
-
-            Euler_bq = self.bqindiv_ss - np.sum(totalbq,axis=1)
-
-            Euler_k = self.k_ss - np.sum(np.sum(self.avec_ss*self.Nhat_ss,axis=2),axis=1) - self.kf_ss
-
-            Euler_n = self.n_ss - np.sum(self.e_ss*(1.0-self.lhat_ss)*self.Nhat_ss,axis=2)
-=======
+
             totalbq = np.sum(np.sum(self.Nhat_ss[:,:,self.FirstFertilityAge:self.FirstDyingAge],axis=1),axis=1)
 
             Euler_bq = self.bqindiv_ss - alldeadagent_assets/totalbq
@@ -1104,7 +1050,6 @@
             Euler_k = self.k_ss - np.sum(np.sum(self.avec_ss*self.Nhat_ss,axis=2),axis=1) + self.kf_ss
 
             Euler_n = self.n_ss - np.sum(self.e_ss*(self.lbar_ss-self.lhat_ss)*self.Nhat_ss,axis=2)
->>>>>>> 22ac7e0c
 
             Euler_kf = self.r_ss[0]*np.ones(self.I) - self.r_ss
 
@@ -1118,10 +1063,6 @@
             print "Max Euler k", np.max(np.absolute(Euler_k))
             print "Max Euler_n", np.max(np.absolute(Euler_n))
             print "Max Euler_kf", np.max(np.absolute(Euler_kf))
-<<<<<<< HEAD
-=======
-            
->>>>>>> 22ac7e0c
 
     def PrintSSResults(self):
         """
