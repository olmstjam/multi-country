--- conflicted
+++ resolved
@@ -302,17 +302,11 @@
                     ,delimiter=',',skiprows=1, usecols=\
                     (self.agestopull[self.FirstDyingAge:]-67))[:self.T_1,:])
 
-<<<<<<< HEAD
-
-
-            #Gets initial population share
-            self.Nhat[:,:,:,0] = self.N[:,:,:,0]/np.sum(self.N[:,:,:,0])
-=======
+
             self.Migrants[i,:,:self.MaxImmigrantAge,:self.T_1] = \
                     np.einsum("s,t->st",np.loadtxt(("Data_Files/net_migration.csv")\
                     ,delimiter=',',skiprows=1, usecols=[index+1])\
                     [self.agestopull[:self.MaxImmigrantAge]]*100, np.ones(self.T_1))
->>>>>>> 7645fe2f
 
         #Gets initial population share
         self.Nhat[:,:,:,0] = self.N[:,:,:,0]/np.sum(self.N[:,:,:,0])
@@ -331,15 +325,12 @@
         f_bar = np.mean(self.all_FertilityRates[:,:,:,self.frange+self.T_1-1], axis=0)
         rho_bar = np.mean(self.MortalityRates[:,:,:,self.T_1-1], axis=0)
 
-<<<<<<< HEAD
-=======
         #Set to the steady state for every year beyond year T_1
         self.all_FertilityRates[:,:,:,self.frange+self.T_1:] = \
                 np.tile(np.expand_dims(f_bar, axis=2), (self.I,1,1,self.T-self.T_1))
 
         self.MortalityRates[:,:,:,self.T_1:] = \
                 np.tile(np.expand_dims(rho_bar, axis=2), (self.I,1,1,self.T-self.T_1))
->>>>>>> 7645fe2f
 
         #FertilityRates is exactly like all_FertilityRates except it begins at time t=0 
         #rather than time t=-self.frange
@@ -347,7 +338,6 @@
                 self.all_FertilityRates[:,:,self.FirstFertilityAge:self.LastFertilityAge+1,\
                 self.frange:]
 
-        
     def Demographics(self, demog_ss_tol, UseSSDemog=False):
         """
             Description:
@@ -490,28 +480,16 @@
         pop_new = self.N[:,:,:,-1]
         future_year_iter = 0
 
-<<<<<<< HEAD
-        print "WHILE LOOP"
-        #Calculates new years of population shares until the greatest absolute difference between 2 consecutive years is less than demog_ss_tol
+
+        #Calculates new years of population shares until the greatest absolute 
+        #difference between 2 consecutive years is less than demog_ss_tol
         while np.max(np.abs(self.Nhat[:,:,:,-1] - self.Nhat[:,:,:,-2])) > demog_ss_tol:
             pop_new[:,:,0] = np.sum((pop_old[:,:,:]*self.FertilityRates[:,:,:,-1]),axis=2)
             pop_new[:,:,1:] = pop_old[:,:,:-1]*(1+self.ImmigrationRates[:,:,:-1,-1]-self.MortalityRates[:,:,:-1,-1])
             self.Nhat = np.concatenate( (self.Nhat, (pop_new/np.sum(pop_new)).reshape(self.I,self.J,self.S,1) ), axis=3)
             resid = np.max(np.abs(self.Nhat[:,:,:,-1] - self.Nhat[:,:,:,-2]))
-=======
-        #Calculates new years of population shares until the greatest absolute 
-        #difference between 2 consecutive years is less than demog_ss_tol
-        while np.max(np.abs(self.Nhat[:,:,:,-1] - self.Nhat[:,:,:,-2])) > demog_ss_tol:
-            pop_new[:,:,0] = np.sum((pop_old[:,:,:]*self.FertilityRates[:,:,:,-1]),axis=2)
-            pop_new[:,:,1:] = pop_old[:,:,:-1]*(1+self.ImmigrationRates[:,:,:-1,-1]-\
-                    self.MortalityRates[:,:,:-1,-1])
-            temp = pop_new/np.sum(pop_new)
-            temp2 = np.zeros((self.I,self.J,self.S,1))
-            temp2[:,:,:,0] = temp
-            self.Nhat = np.concatenate((self.Nhat,temp2),axis=3)
->>>>>>> 7645fe2f
             future_year_iter += 1
-        print "DONE WITH WHILE LOOP"
+
 
         #Stores the steady state year in a seperate matrix
         self.Nhat_ss = self.Nhat[:,:,:,-1]
@@ -541,8 +519,6 @@
             self.MortalityRates = np.einsum("ijs,t->ijst",self.Mortality_ss,\
                     np.ones(self.T+self.S))
             self.Kids = np.einsum("ijs,t->ijst",self.Kids_ss,np.ones(self.T+self.S))
-
-        print "LEAVING INSIDE THE FUNC"
 
     def plotDemographics(self, T_touse="default", compare_across="T", data_year=0):
         """
@@ -580,8 +556,6 @@
             ax.set_ylabel('T')
 
         plt.show()
-
-
 
     #STEADY STATE
 
@@ -834,22 +808,10 @@
             cKvec_ss[:,:,0] = cK_1
             cvec_ss[:,:,0] = cK_1/Gamma_ss[:,:,0]
 
-            r_ss2 = np.tile(r_ss,(self.J,1))
-            r_ss2 = np.reshape(r_ss2,(self.I,self.J))
-            #for j in xrange(self.J):
-                #print r_ss2[:,0]==r_ss2[:,j]
-            #print r_ss2
-
-            w_ss2 = np.tile(w_ss,(self.S,1,1))
-            w_ss2 = np.reshape(w_ss2,(self.I,self.J,self.S))
-
-            #print w_ss.shape
-            #print w_ss2.shape
-
-            bq_ss2 = np.tile(bq_ss,(self.J,1,1))
-            bq_ss2 = np.reshape(bq_ss2,(self.I,self.J,self.S))
-
-            #print bq_ss2.shape
+            r_ss2 = np.einsum("i,j->ij", r_ss, np.ones(self.J))
+
+            bq_ss2 = np.einsum("is,j->ijs", bq_ss, np.ones(self.J))
+
 
 
             for s in xrange(self.S-1):
@@ -864,25 +826,19 @@
                 cvec_ss[:,:,s+1] = cKvec_ss[:,:,s+1]/Gamma_ss[:,:,s+1]
 
                 #Equation 4.23
-                avec_ss[:,:,s+1] = (w_ss2[:,:,s]*self.e_ss[:,:,s]*self.lbar_ss +\
-                        (1 + r_ss2[:,:] - self.delta)*avec_ss[:,:,s] + bq_ss2[:,:,s] \
-                        - cvec_ss[:,:,s]*(1.+self.Kids_ss[:,:,s]*Gamma_ss[:,:,s]+\
-                        (self.chi/(w_ss2[:,:,s]*\
-                        self.e_ss[:,:,s]))**self.rho))*np.exp(-self.g_A)
+                avec_ss[:,:,s+1] = (w_ss*self.e_ss[:,:,s]*self.lbar_ss +\
+                    (1 + r_ss2[:,:] - self.delta)*avec_ss[:,:,s] + bq_ss2[:,:,s] \
+                    - cvec_ss[:,:,s]*(1+self.Kids_ss[:,:,s]*Gamma_ss[:,:,s]+\
+                    (self.chi/(w_ss*self.e_ss[:,:,s]))**self.rho))*np.exp(-self.g_A)
 
             #Equation 4.23 for final assets
                 
-            avec_ss[:,:,s+2] = (w_ss2[:,:,s]*self.e_ss[:,:,s+1]*self.lbar_ss +\
-                    (1 + r_ss2[:,:] - self.delta)*avec_ss[:,:,s+1] - cvec_ss[:,:,s+1]*\
-                    (1 +self.Kids_ss[:,:,s+1]*Gamma_ss[:,:,s+1]+(self.chi/(w_ss2[:,:,s]*\
-                    self.e_ss[:,:,s+1]))**self.rho))*np.exp(-self.g_A)
+            avec_ss[:,:,s+2] = (w_ss*self.e_ss[:,:,s+1]*self.lbar_ss +\
+                    (1 + r_ss2[:,:] - self.delta)*avec_ss[:,:,s+1] + bq_ss2[:,:,s+1] \
+                    - cvec_ss[:,:,s+1]*(1+self.Kids_ss[:,:,s+1]*Gamma_ss[:,:,s+1]+\
+                    (self.chi/(w_ss*self.e_ss[:,:,s+1]))**self.rho))*np.exp(-self.g_A)
 
             #SPARE BIT IN BETWEEN GAMMA+ AND (SELF.CHI...): w_ss[:,j]*self.e_ss[:,j,s+1]*
-
-<<<<<<< HEAD
-            print np.ones(self.I)*(1+r_ss-self.delta), r_ss
-=======
->>>>>>> 7645fe2f
 
             return cvec_ss, cKvec_ss, avec_ss
 
@@ -1043,37 +999,38 @@
                 Outputs:
                     - None
             """
-            print "HERE", bq_ss.shape
+
             we = np.einsum("ij,ijs->ijs",w_ss,self.e_ss)
 
+            bq_ss2 = np.einsum("is,j->ijs",bq_ss,np.ones(self.J))
+
+            r_ss2 = np.einsum( "i,js->ijs",r_ss,np.ones((self.J,self.S)) )
+
             Household_Euler = avec_ss[:,:,-1]
-            """
+            
             Chained_C_Condition = cKvec_ss[:,:,:-1]**(-self.sigma) - \
                                  np.einsum("ijs,i->ijs",self.beta*(1-self.Mortality_ss[:,:,:-1])*(cKvec_ss[:,:,1:]*np.exp(self.g_A))**-self.sigma , (1+r_ss-self.delta) )
-            Modified_Budget_Constraint = cvec_ss -( we*self.lbar_ss + np.einsum("i,ijs->ijs",(1+r_ss-self.delta), avec_ss[:,:,:-1]) + bq_ss - avec_ss[:,:,1:]*np.exp(self.g_A) )\
-            /(1+self.Kids_ss*Gamma_ss+we*(self.chi/we)**self.rho)
+            
+            Modified_Budget_Constraint = cvec_ss -( we*self.lbar_ss \
+                            +(1+r_ss2-self.delta)*avec_ss[:,:,:-1] + bq_ss2 \
+                            -avec_ss[:,:,1:]*np.exp(self.g_A) )\
+                            /(1+self.Kids_ss*Gamma_ss+(self.chi/we)**self.rho)
             """
             Chained_C_Condition = np.zeros((self.I,self.J,self.S-1))
             Modified_Budget_Constraint = np.zeros((self.I,self.J,self.S))
-
+            
             for i in xrange(self.I):
                 Chained_C_Condition[i,:,:] = cKvec_ss[i,:,:-1]**(-self.sigma) - \
                         self.beta*(1-self.Mortality_ss[i,:,:-1])*(cKvec_ss[i,:,1:]*\
                         np.exp(self.g_A))**-self.sigma * (1+r_ss[i]-self.delta)
 
-<<<<<<< HEAD
-                Modified_Budget_Constraint[i,:,:] = cvec_ss[i,:,:] -( we[i,:,:]*self.lbar_ss + (1+r_ss[i]-self.delta)*\
-                        avec_ss[i,:,:-1] + bq_ss[i,:] - avec_ss[i,:,1:]*np.exp(self.g_A) )\
-                        /(1+self.Kids_ss[i,:,:]*Gamma_ss[i,:,:]+we[i,:,:]*(self.chi/we[i,:,:])**self.rho)
-            
-
-=======
+
                 Modified_Budget_Constraint[i,:,:] = cvec_ss[i,:,:] -( we[i,:,:]*\
                         self.lbar_ss + (1+r_ss[i]-self.delta)*avec_ss[i,:,:-1] +\
                         bq_ss[i,:] - avec_ss[i,:,1:]*np.exp(self.g_A) )\
                         /(1+self.Kids_ss[i,:,:]*Gamma_ss[i,:,:]+we[i,:,:]*\
                         (self.chi/we[i,:,:])**self.rho)
->>>>>>> 7645fe2f
+            """
 
             Consumption_Ratio = cKvec_ss - cvec_ss*Gamma_ss
 
@@ -1086,7 +1043,6 @@
         w_ss = self.get_w(y_ss,n_guess)  
 
         r_ss = self.get_r(y_ss,k_guess)
-        #print "r shape",r_ss.shape
 
         #Equation 4.22
         Gamma_ss = self.get_Gamma(w_ss, self.e_ss)
@@ -1109,18 +1065,7 @@
 
         
         if PrintSSEulErrors:
-<<<<<<< HEAD
-            Household_Euler, Chained_C_Condition, Modified_Budget_Constraint, Consumption_Ratio = checkSSEulers(cvec_ss, cKvec_ss, avec_ss, w_ss, r_ss, bq_ss, Gamma_ss)
-            print "\nZero final period assets satisfied:", np.isclose(np.max(np.absolute(Household_Euler)), 0)
-            print Chained_C_Condition[0,:,:]
-            print "Equation 5.20 satisfied:", np.isclose(np.max(np.absolute(Chained_C_Condition)), 0)
-            print "Equation 5.17 satisfied:", np.isclose(np.max(np.absolute(Modified_Budget_Constraint)), 0)
-            print "Equation 5.19 satisfied", np.isclose(np.max(np.absolute(Consumption_Ratio)), 0)
-            #print Chained_C_Condition[0,:]
-            #print Modified_Budget_Constraint[0,:]
-
-        #Snips off the final entry of assets since it is just 0 if the equations solved correctly
-=======
+
             print "Inner Fsolve"
             Household_Euler, Chained_C_Condition, Modified_Budget_Constraint,Consumption_Ratio\
                     = checkSSEulers(cvec_ss, cKvec_ss, avec_ss, w_ss, r_ss, bq_ss, Gamma_ss)
@@ -1132,13 +1077,13 @@
                     np.isclose(np.max(np.absolute(Modified_Budget_Constraint)), 0)
             print "Equation 5.19 satisfied",\
                     np.isclose(np.max(np.absolute(Consumption_Ratio)), 0)
-            #print Chained_C_Condition[0,:]
-            #print Modified_Budget_Constraint[0,:]
+            print "\n"
+            #print "\n\n", Chained_C_Condition[0,:,:], "\n\n"
+            #print "\n\n", Modified_Budget_Constraint[0,:,:], "\n\n"
 
 
         #Snips off the final entry of assets since it is just 0 
         #if the equations solved correctly
->>>>>>> 7645fe2f
         avec_ss = avec_ss[:,:,:-1]
 
         return w_ss, cvec_ss, cKvec_ss, avec_ss, r_ss, y_ss, lhat_ss
@@ -1415,12 +1360,10 @@
 
             Euler_bq = self.bqindiv_ss - alldeadagent_assets/totalbq
 
-<<<<<<< HEAD
-            Euler_k = self.k_ss - np.sum(np.sum(self.avec_ss*self.Nhat_ss,axis=1),axis=1) + self.kf_ss
-=======
+
             Euler_k = self.k_ss - \
                     np.sum(np.sum(self.avec_ss*self.Nhat_ss,axis=1),axis=1) - self.kf_ss
->>>>>>> 7645fe2f
+
 
             Euler_n = self.n_ss - \
                     np.sum(self.e_ss*(self.lbar_ss-self.lhat_ss)*self.Nhat_ss,axis=2)
