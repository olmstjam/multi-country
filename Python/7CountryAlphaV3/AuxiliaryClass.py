from __future__ import division
import csv
import time
import numpy as np
import scipy as sp
import scipy.optimize as opt
from matplotlib import pyplot as plt
from mpl_toolkits.mplot3d import Axes3D
import AuxiliaryDemographics as demog
#from pure_cython import cy_fillca


class OLG(object):
    """
        This object takes all of the parts of calculating the OG multi-country model and stores it into a centralized object. This
        has a huge advantage over previous versions as we are now able to quickly access stored parts when we are trying
        to expand the code. Before, we had to carefully pass tuples of parameters everywhere and it was easy to get lost in the details.
        The variables are listed in alphabetical order of their data type, then alphabetical order of
        of their name, so Arrays are listed first, Booleans second, etc.
        For each function there are the following categories:
            Description:                    Brief description of what the function does
            Inputs:                         Lists the inputs that the function uses
            Variables Called From Object:   Lists the variables that the function calls from storage
            Variables Stored in Object:     Lists the variables that are put into storage
            Other Functions Called:         Lists the other non-library functions needed to complete the process of the current function
            Objects in Function:            Lists the variables that are exclusive to that function and are not used again.
            Outputs:                        Lists the outputs that the function puts out.
    """

    def __init__(self, countries, HH_Params, Firm_Params, Lever_Params):
        """
            Description: 
                -This creates the object and stores all of the parameters into the object.
                -The initialization is the starting point for model, think of this as the
                 "foundation" for the object.
            Inputs:
                -self: "self" stores all of the components of the model. To access any part,
                     simply type "self.variable_name" while in the object and "objectname.variable_name"
                     outside the object. Every other object function will just take this as given, so 
                     future mentions of self won't be rewritten.
                -countries                   = tuple: contains a dictionary and tuple for countries and their associated number, (i.e USA is country 0, EU 
                                                      is country 1, etc.)
                -Firm_Params                 = tuple: contains alpha, annualized delta, chi, rho and g_A
                -HH_Params                   = tuple: contains S, I, annualized Beta and sigma.
                -Lever_Params                = tuple: contains the following boolean levers indicated by the users:
                                                 PrintAges,self.CheckerMode,self.Iterate,self.UseDiffDemog,self.UseDiffProductivities,self.Matrix_Time
            Variables Stored in Object:
                - self.A                     = Array: [I], Technology level for each country
                - self.agestopull            = Array: [S], Contains which ages to be used from the data when S<80
                - self.e                     = Array: [I,S,T+S], Labor Productivities
                - self.e_ss                  = Array: [I,S], Labor produtivities for the Steady State
                - self.lbar                  = Array: [T+S], Time endowment in each year
                - self.CheckerMode           = Boolean: Used in conjunction with Checker.py, an MPI code that checks the
                                                        robustness of the code. With this activated, the code only prints
                                                        the statements that are necessary. This speeds up the robust check
                                                        process.
                - self.Iterate               = Boolean: Activates printing the iteration number and euler errors at each
                                                        step of the TPI process.
                - PrintAges                  = Boolean: Prints the ages calculated in the demographics
                - self.UseDiffDemog          = Boolean: Allows each country to have different demographics
                - self.UseDiffProductivities = Boolean: Allows cohorts of different ages to produce different labor productivities
                - self.Matrix_Time           = Boolean: Prints how long it takes to calculate the 2 parts of the household problem
                - self.ShaveTime             = Boolean: Activates the use of the Cython module that allows the code to work faster
                - self.I_dict                = Dictionary: [I], Associates a country with a number
                - self.I_touse               = List: [I], Roster of countries that are being used
                - self.alpha                 = Scalar: Capital share of production
                - self.beta                  = Scalar: Calculated overall future discount rate
                - self.chi                   = Scalar: Leisure preference Parameter
                - self.delta                 = Scalar: Calulated overall depreciation rate
                - self.g_A                   = Scalar: Growth rate of technology
                - self.rho                   = Scalar: The intratemporal elasticity of substitution between consumption and leisure
                - self.sigma                 = Scalar: Rate of Time Preference
                - self.FirstDyingAge         = Int: First age where mortality rates effect agents
                - self.FirstFertilityAge     = Int: First age where agents give birth
                - self.I                     = Int: Number of Countries
                - self.LastFertilityAge      = Int: Last age where agents give birth
                - self.LeaveHouseAge         = Int: First age where agents don't count as children in utility function
                - self.MaxImmigrantAge       = Int: No immigration takes place for cohorts older than this age
                - self.S                     = Int: Number of Cohorts
                - self.T                     = Int: Number of time periods
                - self.T_1                   = Int: Transition year for the demographics
                - self.Timepath_counter      = Int: Counter that keeps track of the number of iterations in solving for the time paths
                - self.IterationsToShow      = Set: A set of user inputs of iterations of TPI graphs to show
            Other Functions Called:
                - getkeyages = Gets the important ages for calculating demographic dynamics like FirstFertilityAge, etc. 
                - Importdata = Imports the demographic data from CSV files
            Objects in Function:
                - beta_annual           = Scalar: Annualized value for beta. Adjusted by S and stored as self.beta
                - delta_annual          = Scalar: Annualized value for delta. Adjusted by S and stored as self.delta
        """

        #PARAMETER SET UP

        #HH Parameters
        (self.S, self.I, self.J, beta_annual, self.sigma) = HH_Params
    
        self.beta=beta_annual**(70/self.S)

        self.T = int(round(6*self.S))

        self.T_1 = self.S

        if self.S > 50:
            self.T_1 = 50

        #Demographics Parameters
        self.I_dict, self.I_touse , self.I_High= countries
        self.classportion = np.zeros((self.I,self.J))


        #The User inputs the portion of the population they deem "high skill"
        #Then the remaining portion is split evenly between the remaining classes
        #TO JEFF: I think we can assume that the data for percentage of population in each J will be from some outside
        #         data file, so I'm not sure we need this

        if self.J>1:
            for j in xrange(self.J):
                remainder=(1.0-self.I_High)/(self.J-1)
                if j==0:
                    self.classportion[:,0]=self.I_High
                else:
                    self.classportion[:,j]=remainder
        else:
            print "Error! Need a minimum of two skill classes!"
            print "Changing the number of classes to two"
            self.J=2
            self.classportion = np.zeros((self.I,self.J))
            self.classportion[:,0]=self.I_High
            self.classportion[:,1]=(1.0-self.classportion[:,0])


        #Firm Parameters
        (self.alpha,delta_annual,self.chi,self.rho, self.g_A,self.alphaj)= Firm_Params
        self.delta=1-(1-delta_annual)**(70/self.S)

        #Lever Parameters
        (PrintAges,self.CheckerMode,self.Iterate,self.UseDiffDemog,self.UseDiffProductivities,self.Matrix_Time,self.ShaveTime,self.SameRates) = Lever_Params

        #Getting key ages for calculating demographic dynamics
        self.LeaveHouseAge, self.FirstFertilityAge, self.LastFertilityAge,\
        self.MaxImmigrantAge, self.FirstDyingAge, self.agestopull = demog.getkeyages(self.S,PrintAges)

        if self.UseDiffDemog:
            self.A = np.ones(self.I)+np.cumsum(np.ones(self.I)*.05)-.05 #Techonological Change, used for when countries are different

        else:
            self.A = np.ones(self.I) #Techonological Change, used for idential countries

        #Initialize Labor Productivities
        if self.UseDiffProductivities:
            self.e = np.ones((self.I, self.J, self.S, self.T+self.S))
            self.e[:,:,self.FirstDyingAge:,:] = 0.3
            self.e[:,:,:self.LeaveHouseAge,:] = 0.3
        else:
            self.e = np.ones((self.I, self.J, self.S, self.T+self.S)) #Labor productivities

        self.e_ss=self.e[:,:,:,-1]

        #Initilize Time Endowment
        self.lbar = np.cumsum(np.ones(self.T+self.S)*self.g_A)
        self.lbar[self.T:] = np.ones(self.S)
        self.lbar[:self.T] = np.ones(self.T)
        self.lbar_ss=self.lbar[-1]

        #Imports all of the data from .CSV files needed for the model
        self.Import_Data()

        #Initialize counter that will keep track of the number of iterations the time path solver takes
        self.Timepath_counter = 1

    #DEMOGRAPHICS SET-UP

    def Import_Data(self):
        """
            Description:
                - This function activates importing the .CSV files that contain our demographics data

            Variables Called from Object:
                - self.agestopull             = Array: [S], Contains which ages to be used from the data when S<80
                - self.UseDiffDemog           = Boolean: True activates using unique country demographic data
                - self.I                      = Int: Number of Countries
                - self.S                      = Int: Number of Cohorts
                - self.T                      = Int: Number of Time Periods
                - self.FirstFertilityAge      = Int: First age where agents give birth
                - self.LastFertilityAge       = Int: Last age where agents give birth

            Variables Stored in Object:
                - self.all_FertilityAges      = Array: [I,S,f_range+T], Fertility rates from a f_range years ago to year T
                - self.FertilityRates         = Array: [I,S,T], Fertility rates from the present time to year T
                - self.Migrants               = Array: [I,S,T], Number of immigrants
                - self.MortalityRates         = Array: [I,S,T], Mortality rates of each country for each age cohort and year
                - self.N                      = Array: [I,S,T], Population of each country for each age cohort and year
                - self.Nhat                   = Array: [I,S,T], World population share of each country for each age cohort and year

            Other Functions Called:
                - None

            Objects in Function:
                - f_range                     = Int: Number of fertile years, will be used to correctly store the fertilty data
                - index                       = Int: Unique index for a given country that corresponds to the I_dict
                - f_bar                       = Array: [I,S], Average fertility rate across all countries and cohorts in year T_1, 
                                                used to get the SS demographics
                - rho_bar                     = Array: [I,S], Average mortality rate across all countries and cohorts in year T_1, 
                                                used to get the SS demographics

            Outputs:
                - None
        """

        self.frange=self.LastFertilityAge+1-self.FirstFertilityAge

        self.N=np.zeros((self.I,self.J,self.S,self.T))
        self.Nhat=np.zeros((self.I,self.J,self.S,self.T))
        self.all_FertilityRates = np.zeros((self.I,self.J, self.S, self.frange+self.T))
        self.FertilityRates = np.zeros((self.I, self.J ,self.S, self.T))
        self.MortalityRates = np.zeros((self.I, self.J ,self.S, self.T))
        self.Migrants = np.zeros((self.I, self.J ,self.S, self.T))

        I_all = list(sorted(self.I_dict, key=self.I_dict.get))

        if self.SameRates:
            #We loop over each country to import its demographic data
            for i in xrange(self.I):

                #If the bool UseDiffDemog == True, we get the unique country index number for importing from the .CSVs
                if self.UseDiffDemog:
                    index = self.I_dict[self.I_touse[i]]

                #Otherwise we just only use the data for one specific country
                else:
                    index = 0

                #Importing the data and correctly storing it in our demographics matrices
                self.N[i,:,:,0] = np.loadtxt(("Data_Files/population.csv"),delimiter=',',\
                        skiprows=1, usecols=[index+1])[self.agestopull]*1000

                for j in xrange(self.J):
                    self.N[i,j,:,0]*=self.classportion[i,j]

                self.all_FertilityRates[i,:,self.FirstFertilityAge:self.LastFertilityAge+1,\
                        :self.frange+self.T_1] =  np.transpose(np.loadtxt(str("Data_Files/" + I_all[index] + "_fertility.csv"),delimiter=',',skiprows=1\
                        ,usecols=(self.agestopull[self.FirstFertilityAge:self.LastFertilityAge+1]-22))[48-self.frange:48+self.T_1,:])

                self.MortalityRates[i,:,self.FirstDyingAge:,:self.T_1] = np.transpose(np.loadtxt(str("Data_Files/" + I_all[index] + "_mortality.csv")\
                        ,delimiter=',',skiprows=1, usecols=(self.agestopull[self.FirstDyingAge:]-67))[:self.T_1,:])

                self.Migrants[i,:,:self.MaxImmigrantAge,:self.T_1] = np.einsum("s,t->st",np.loadtxt(("Data_Files/net_migration.csv"),delimiter=','\
                        ,skiprows=1, usecols=[index+1])[self.agestopull[:self.MaxImmigrantAge]]*100, np.ones(self.T_1))

            #Gets initial population share
            self.Nhat[:,:,:,0] = self.N[:,:,:,0]/np.sum(self.N[:,:,:,0])


            #Increases fertility rates to account for different number of periods lived
            self.all_FertilityRates = self.all_FertilityRates*80/self.S
            self.MortalityRates = self.MortalityRates*80/self.S


            #The last generation dies with probability 1
            self.MortalityRates[:,:,-1,:] = np.ones((self.I, self.J,self.T))

            #Gets steady-state values for all countries by taking the mean at year T_1-1 across countries
            f_bar = np.mean(self.all_FertilityRates[:,:,:,self.frange+self.T_1-1], axis=0)
            rho_bar = np.mean(self.MortalityRates[:,:,:,self.T_1-1], axis=0)

            #Set to the steady state for every year beyond year T_1
            self.all_FertilityRates[:,:,:,self.frange+self.T_1:] = np.tile(np.expand_dims(f_bar, axis=2), (self.I,1,1,self.T-self.T_1))
            self.MortalityRates[:,:,:,self.T_1:] = np.tile(np.expand_dims(rho_bar, axis=2), (self.I,1,1,self.T-self.T_1))

            #print self.MortalityRates[:,0,:,:]==self.MortalityRates[:,1,:,:]
            #print self.FertilityRates[:,0,:,:]==self.FertilityRates[:,1,:,:]
            #print self.Migrants[:,0,:,:]==self.Migrants[:,1,:,:]


            #FertilityRates is exactly like all_FertilityRates except it begins at time t=0 rather than time t=-self.frange
            self.FertilityRates[:,:,self.FirstFertilityAge:self.LastFertilityAge+1,:] = self.all_FertilityRates[:,:,self.FirstFertilityAge:self.LastFertilityAge+1,self.frange:]
        else:
            #TO JEFF: What is this?
            print "Currently not configured for different rates among labor classes"
            print "Please change UseSamePopRates back to true"
            raise NotImplementedError("NOT DONE YET")

    def Demographics(self, demog_ss_tol, UseSSDemog=False):
        """
            Description:
                - This function calculates the population dynamics and steady state from the imported data by doing the following:
                    1. For each year from now until year T, uses equations 3.11 and 3.12 to find the net population in a new year.
                        (Note however that after year T_1 the fertility, mortality, and immigration rates are set to be the same across countries)
                    2. Divides the new population by the world population to get the population share for each country and cohort
                    3. While doing steps 1-2, finds the immigration rate since the data only gives us net migration
                    4. After getting the population dynamics until year T, we continue to get population shares of future years beyond time T 
                        as explained in steps 1-2 until it converges to a steady state
                    5. Stores the new steady state and non-steady state variables of population shares and mortality in the OLG object
            Inputs:
                - UseSSDemog                = Boolean: True uses the steady state demographics in calculating the transition path. Mostly used for debugging purposes
                - demog_ss_tol              = Scalar: The tolerance for the greatest absolute difference between 2 years' population shares 
                                                      before it is considered to be the steady state
            Variables Called from Object:
                - self.N                    = Array: [I,S,T], Population of each country for each age cohort and year
                - self.Nhat                 = Array: [I,S,T], World opulation share of each country for each age cohort and year
                - self.FertilityRates       = Array: [I,S,T], Fertility rates from the present time to year T
                - self.Migrants             = Array: [I,S,T], Number of immigrants
                - self.MortalityRates       = Array: [I,S,T], Mortality rates of each country for each age cohort and year
                - self.I                    = Int: Number of Countries
                - self.S                    = Int: Number of Cohorts
                - self.T                    = Int: Number of Time Periods
                - self.T_1                  = Int: Transition year for the demographics
            Variables Stored in Object:
                - self.ImmigrationRates     = Array: [I,S,T], Immigration rates of each country for each age cohort and year
                - self.Kids                 = Array: [I,S,T], Matrix that stores the per-household number of kids in each country and each time period
                - self.Kids_ss              = Array: [I,S], Steady state per-household number of kids for each country at each age
                - self.N                    = Array: [I,S,T], UPDATED population of each country for each age cohort and year
                - self.Nhat                 = Array: [I,S,T+S], UPDATED world population share of each country for each age cohort and year
                - self.Nhat_ss              = Array: [I,S], Population of each country for each age cohort in the steady state
                - self.Mortality_ss         = Array: [I,S], Mortality rates of each country for each age cohort in the steady state
                - self.MortalityRates       = Array: [I,S,T+S], UPDATED mortality rates of each country for each age cohort and year
            Other Functions Called:
                - None
            Objects in Function:
                - pop_old                   = Array: [I,S,T], Population shares in a given year beyond T
                                                              that is compared with pop_new to determine the steady state
                - pop_new                   = Array: [I,S,T], Population shares in a given year beyond T
                                                              that is compared with pop_old to determine the steady state


                - kidsvec                   = Array: [I,f_range], extracts each cohorts number of kids in each period
                                                              

                - future_year_iter          = Int: Counter that keeps track of how many years beyond T it takes 
                                                   for the population shares to converge to the steady state
            Outputs:
                - None
        """

        #Initializes immigration rates
        self.ImmigrationRates = np.zeros((self.I,self.J,self.S,self.T))
        self.Kids=np.zeros((self.I,self.J,self.S,self.T))

        #Getting the population and population shares from the present to year T
        for t in xrange(1,self.T):

            #Gets new babies born this year (Equation 3.11)
            self.N[:,:,0,t] = np.sum((self.N[:,:,:,t-1]*self.FertilityRates[:,:,:,t-1]), axis=2)

            #Get the immigration RATES for the past year
            #If before the transition year T_1, just divide total migrants by population
            if t <= self.T_1:
                self.ImmigrationRates[:,:,:,t-1] = self.Migrants[:,:,:,t-1]/self.N[:,:,:,t-1]*80/self.S

            #If beyond the transition year T_1, average the immigration rates in year T_1 itself
            else:
                self.ImmigrationRates[:,:,:,t-1] = np.mean(self.ImmigrationRates[:,:,:,self.T_1-1],axis=0)*80/self.S

            #Gets the non-newborn population for the next year (Equation 3.12)
            self.N[:,:,1:,t] = self.N[:,:,:-1,t-1]*(1+self.ImmigrationRates[:,:,:-1,t-1]-self.MortalityRates[:,:,:-1,t-1])
            
            #Gets the population share by taking a fraction of the total world population this year
            self.Nhat[:,:,:,t] = self.N[:,:,:,t]/np.sum(self.N[:,:,:,t])
            
            #Gets the number of kids each agent has in this period
            for s in xrange(self.FirstFertilityAge,self.LastFertilityAge+self.LeaveHouseAge):
                kidsvec = np.diagonal(self.all_FertilityRates[:,:,s-self.LeaveHouseAge+1:s+1,t:t+self.LeaveHouseAge],axis1=2, axis2=3)
                self.Kids[:,:,s,t-1] = np.sum(kidsvec,axis=2)

        #Gets Immigration rates for the final year

        self.ImmigrationRates[:,:,:,-1] = np.mean(self.ImmigrationRates[:,:,:,self.T_1-1],axis=0)*80/self.S

        #Gets Kids for the final year (just the steady state)
        self.Kids[:,:,:,-1] = self.Kids[:,:,:,-2]

        #Initialize iterating variables to find the steady state population shares
        pop_old = self.N[:,:,:,-1]
        pop_new = self.N[:,:,:,-1]
        future_year_iter = 0

        #Calculates new years of population shares until the greatest absolute difference between 2 consecutive years is less than demog_ss_tol
        while np.max(np.abs(self.Nhat[:,:,:,-1] - self.Nhat[:,:,:,-2])) > demog_ss_tol:
            pop_new[:,:,0] = np.sum((pop_old[:,:,:]*self.FertilityRates[:,:,:,-1]),axis=2)
            pop_new[:,:,1:] = pop_old[:,:,:-1]*(1+self.ImmigrationRates[:,:,:-1,-1]-self.MortalityRates[:,:,:-1,-1])
            temp = pop_new/np.sum(pop_new)
            temp2 = np.zeros((self.I,self.J,self.S,1))
            temp2[:,:,:,0] = temp
            self.Nhat = np.concatenate((self.Nhat,temp2),axis=3)
            future_year_iter += 1


        #Stores the steady state year in a seperate matrix
        self.Nhat_ss = self.Nhat[:,:,:,-1]
        self.Mortality_ss=self.MortalityRates[:,:,:,-1]
        self.Kids_ss = self.Kids[:,:,:,-1]
        
        #Deletes all the years between t=T and the steady state calculated in the while loop
        self.Nhat = self.Nhat[:,:,:,:self.T]

        #Imposing the ss for years after self.T
        temp = np.einsum("ijs,t->ijst",self.Nhat_ss,np.ones(self.S))
        self.Nhat = np.concatenate((  self.Nhat[:,:,:,:self.T], temp  ),axis=3)

        #Imposing the ss for years after self.T
        temp = np.einsum("ijs,t->ijst",self.Mortality_ss,np.ones(self.S))
        self.MortalityRates = np.concatenate((  self.MortalityRates[:,:,:,:self.T], temp ),axis=3)              

        #Imposing the ss for years after self.T
        temp = np.einsum("ijs,t->ijst",self.Kids_ss, np.ones(self.S)) 
        self.Kids = np.concatenate((  self.Kids[:,:,:,:self.T], temp ), axis=3) 

        #Overwrites all the years in the transition path with the steady state if UseSSDemog == True
        if UseSSDemog == True:
            self.Nhat = np.einsum("ijs,t->ijst",self.Nhat_ss,np.ones(self.T+self.S))
            self.MortalityRates = np.einsum("ijs,t->ijst",self.Mortality_ss,np.ones(self.T+self.S))
            self.Kids = np.einsum("ijs,t->ijst",self.Kids_ss,np.ones(self.T+self.S))

    def plotDemographics(self, T_touse="default", compare_across="T", data_year=0):
        """
        Description: This calls the plotDemographics function from the AuxiliaryDemographics.py file. See it for details
        """

        ages = self.LeaveHouseAge, self.FirstFertilityAge, self.LastFertilityAge, self.FirstDyingAge, self.MaxImmigrantAge
        datasets = self.FertilityRates, self.MortalityRates, self.ImmigrationRates, self.Nhat, self.Kids

        #Calls the Auxiliary Demographics file for this function
        demog.plotDemographics(ages, datasets, self.I, self.S, self.T, self.I_touse, T_touse, compare_across, data_year)

    def immigrationplot(self):
        subplotdim_dict = {2:221, 3:221, 4:221, 5:231, 6:231, 7:241}
        colors = ["blue","green","red","cyan","purple","yellow","brown"]
        fig = plt.figure()
        fig.suptitle("Immigration Rates")
        for i in range(self.I):
            
            ax = fig.add_subplot(subplotdim_dict[self.I]+i, projection='3d')
            S, T = np.meshgrid(range(self.S), range(self.T))

            ax.plot_surface(S, T, np.transpose(self.ImmigrationRates[i,:,:self.T]), color=colors[i])

            ax.set_zlim3d(np.min(self.ImmigrationRates[i,:,:self.T]), np.max(self.ImmigrationRates[:,:,:self.T])*1.05)

            ax.set_title(self.I_touse[i])
            ax.set_xlabel('S')
            ax.set_ylabel('T')

        plt.show()

    #STEADY STATE

    def get_w(self, alphaj, y, n):

        if n.ndim==2:
            w=np.zeros((self.I,self.J))
            for j in xrange(self.J):
                w[:,j] = alphaj[j]*(y[:]/n[:,j])

        return w

    def get_Gamma(self, w, e):
        """
            Description:
                - Gets the calculation of gamma

            Inputs:
                - w             = Array: [I,T+S] or [I], Wage rate for either the transition path or the steady steady-state
                - e             = Array: [I,S,T+S] or [I,S], Labor productivities for either the transition path or the steady steady-state

            Variables Called From Object:
                - self.chi      = Scalar: Leisure preference parameter
                - self.rho      = Scalar: The intratemporal elasticity of substitution between consumption and leisure
                - self.sigma    = Scalar: Rate of Time Preference

            Variables Stored in Object:
                - None

            Other Functions Called:
                - None

            Outputs:
                - Gamma         = Array: [I,S,T+S] or [I,S], Gamma values for each country

        """

        #If getting the SS
        if e.ndim == 3:
            we =  np.einsum("ij,ijs->ijs", w, e)

        #If getting transition path
        elif e.ndim == 4:
            we = np.einsum("ijt, ijst -> ijst", w, e)


        Gamma = ( ( 1+self.chi*(self.chi/we)**(self.rho-1) )**((1-self.rho*self.sigma)/(self.rho-1)) ) ** (-1/self.sigma)

        return Gamma

    def get_lhat(self,c,w,e):
        """
            Description:
                - Gets household leisure based on equation 3.20
            Inputs:
                - c             = Array: [I,S,T+S] or [I,S], Consumption for either the transition path or the steady steady-state
                - w             = Array: [I,T+S] or [I], Wage rate for either the transition path or the steady steady-state
                - e             = Array: [I,S,T+S] or [I,S], Labor productivities for either the transition path or the steady steady-state
            Variables Called from Object:
                - self.chi      = Scalar: Leisure preference parameter
                - self.rho      = Scalar: The intratemporal elasticity of substitution between consumption and leisure
            Variables Stored in Object:
                - None
            Other Functions Called:
                - None
            Objects in Function:
                - None
            Outputs:
                - lhat          = Array: [I,S,T+S] or [I,S], Leisure for either the transition path or the steady steady-state
        """

        if e.ndim == 3:
            we = np.einsum("ij,ijs->ijs",w,e)
        elif e.ndim == 4:
            we = np.einsum("ijt,ijst->ijst",w,e)
        
        lhat=c*(self.chi/we)**self.rho

        return lhat

    def get_Y(self, kd, n):
        """
            Description:
                -Calculates the aggregate output based on equation (3.15)
            Inputs:
                - kd         = Array: [I,S,T+S] or [I,S], Domestic owned capital path for either the transition path or steady-state.
                - n          = Array: [I,S,T+S] or [I,S], Aggregate labor productivity for either the transition path or the steady steady-state
            Variables Called from Object:
                - self.A     = Array: [I], Technology level for each country
                - self.alpha = Scalar: Capital share of production
            Variables Stored in Object:
                - None
            Other Functions Called:
                - None
            Objects in Function:
                - None
            Outputs:
                - Y          = Array: [I,S,T+S] or [I,S], Total output from firms for either the transition path or the steady steady-state
        """

        if kd.ndim ==1:
            Y = (kd**self.alpha)
            for j in xrange(self.J):
                Y*=((self.A*n[:,j])**(self.alphaj[j]))
        elif kd.ndim== 2:
            Y = (kd**self.alpha) * (np.einsum("i,is->is",self.A,n)**(1-self.alpha))

        return Y

    def get_r(self, y, k):
        """
            Description:
                - Calculates the interest rate based on equation ()
            Inputs:
                - y          = Array: [I,S,T+S] or [I,J,S], total output for either the transition path or steady-state.
                - k          = Array: [I,S,T+S] or [I,J,S], total capital stock in each country either the transition path or the steady steady-state
            Variables Called from Object:
                - self.A     = Array: [I], Technology level for each country
                - self.alpha = Scalar: Capital share of production
            Variables Stored in Object:
                - None
            Other Functions Called:
                - None
            Objects in Function:
                - None
            Outputs:
                - r          = Array: [I,J,S,T+S] or [I,J,S], Calculated interest rates for each country the transition path or the steady steady-state

        """


        r = self.alpha*(y/k)

        return r
    
    def get_lifetime_decisionsSS(self, cK_1, w_ss, r_ss, Gamma_ss, bq_ss):
            """
                Description:
                    - 1. Solves for future consumption decisions as a function of initial consumption (Equation 3.22)
                    - 2. Solves for savings decisions as a function of consumption decisions and previous savings decisions (Equation 3.19)

                Inputs:
                    - cK_1                       = Array: [I], Kids Consumption of first cohort for each country
                    - Gamma_ss                   = Array: [I,S], Gamma variable, used in Equation 4.22
                    - w_ss                       = Array: [I], Steady state wage rate
                    - r_ss                       = Scalar: Steady-state intrest rate

                Variables Called from Object:
                    - self.e_ss                  = Array: [I,S], Labor produtivities for the Steady State
                    - self.Mortality_ss          = Array: [I,S], Mortality rates of each country for each age cohort in the steady state
                    - self.I                     = Int: Number of Countries
                    - self.S                     = Int: Number of Cohorts
                    - self.beta                  = Scalar: Calculated overall future discount rate
                    - self.chi                   = Scalar: Leisure preference parameter
                    - self.delta                 = Scalar: Calulated overall depreciation rate
                    - self.g_A                   = Scalar: Growth rate of technology
                    - self.sigma                 = Scalar: Rate of Time Preference

                Variables Stored in Object:
                    - None

                Other Functions Called:
                    - None

                Objects in Function:
                    - None

                Outputs:
                    - avec_ss                    = Array: [I,S+1], Vector of steady state assets
                    - cKvec_ss                   = Array: [I,S], Vector of steady state kids consumption
                    - cvec_ss                    = Array: [I,S], Vector of steady state consumption
                """

            cKvec_ss = np.zeros((self.I,self.J,self.S))
            cvec_ss = np.zeros((self.I,self.J,self.S))
            avec_ss = np.zeros((self.I,self.J,self.S+1))


            cK_1=np.reshape(cK_1,(self.I,self.J))
            cKvec_ss[:,:,0] = cK_1
            cvec_ss[:,:,0] = cK_1/Gamma_ss[:,:,0]


            for s in xrange(self.S-1):
                #Equation 4.26
                for j in xrange(self.J):
                    cKvec_ss[:,j,s+1] = (  ( (self.beta*(1-self.Mortality_ss[:,j,s])*(1+r_ss-self.delta) )**(1/self.sigma) )\
                            *cKvec_ss[:,j,s]  )/np.exp(self.g_A)

                #Equation 4.25
                cvec_ss[:,:,s+1] = cKvec_ss[:,:,s+1]/Gamma_ss[:,:,s+1]

                #Equation 4.23
                for j in xrange(self.J):
                    avec_ss[:,j,s+1] = (w_ss[:,j]*self.e_ss[:,j,s]*self.lbar_ss + (1 + r_ss - self.delta)*avec_ss[:,j,s] + bq_ss[:,s] \
                            - cvec_ss[:,j,s]*(1+self.Kids_ss[:,j,s]*Gamma_ss[:,j,s]+w_ss[:,j]*self.e_ss[:,j,s]*(self.chi/(w_ss[:,j]*\
                            self.e_ss[:,j,s]))**self.rho))*np.exp(-self.g_A)

            #Equation 4.23 for final assets
            for j in xrange(self.J):
                avec_ss[:,j,s+2] = (w_ss[:,j]*self.e_ss[:,j,s+1]*self.lbar_ss + (1 + r_ss - self.delta)*avec_ss[:,j,s+1] - cvec_ss[:,j,s+1]*\
                        (1+self.Kids_ss[:,j,s+1]*Gamma_ss[:,j,s+1]+w_ss[:,j]*self.e_ss[:,j,s+1]*(self.chi/(w_ss[:,j]*self.e_ss[:,j,s+1]))\
                                    **self.rho))*np.exp(-self.g_A)


            #print avec_ss.shape

            return cvec_ss, cKvec_ss, avec_ss

    def GetSSComponents(self,k_guess,kf_guess,n_guess, bq_ss, PrintSSEulErrors=False):
        """
            Description:
                - Solves for all the other variables in the model using bq_ss and r_ss

            Inputs:
                - bq_ss                     = Array: [I,S], 
                - r_ss                      = Scalar: Steady-state intrest rate

            Variables Called from Object:
                - self.A                    = Array: [I], Technology level for each country
                - self.e_ss                 = Array: [I,S], Labor produtivities for the Steady State
                - self.Nhat_ss              = Array: [I,S,T+S], World population share of each country for each age cohort and year
                - self.I                    = Int: Number of Countries
                - self.alpha                = Scalar: Capital share of production

            Variables Stored in Object:
                - None

            Other Functions Called:
                - get_lhat = Solves for leisure as in Equation 4.24
                - get_n = Solves for labor supply as in Equation 4.17
                - get_Gamma = Solves for the Gamma variable as in Equation 4.22
                - get_Y = Solves for output as in Equation 4.18
                - householdEuler_SS = System of Euler equations to solve the household problem. Used by opt.fsolve

            Objects in Function:
                - avec_ss                   = Array: [I,S], Steady state assets holdings for each country and cohort
                - cKvec_ss                  = Array: [I,S], Steady state kids consumption for each country and cohort
                - cvec_ss                   = Array: [I,S], Steady state consumption for each country and cohort
                - c1_guess                  = Array: [I,S], Initial guess for consumption of the youngest cohort
                - kd_ss                     = Array: [I], Steady state total capital holdings for each country
                - kf_ss                     = Array: [I], Steady state foreign capital in each country
                - lhat_ss                   = Array: [I,S], Steady state leisure decision for each country and cohort
                - n_ss                      = Array: [I], Steady state labor supply
                - opt_c1                    = Array: [I,S], Optimal consumption of the youngest cohort 
                - Gamma_ss                  = Array: [I,S], Steady state Gamma variable (see equation 4.22)
                - w_ss                      = Array: [I], Steady state wage rate
                - y_ss                      = Array: [I], Steady state output of each country

            Outputs:
                - w_ss, cvec_ss, cKvec_ss, avec_ss, kd_ss, kf_ss, n_ss, y_ss, and lhat_ss
        """

        def householdEuler_SS(cK_1, w_ss, r_ss, Gamma_ss, bq_ss):
            """
                Description:
                    - This is the function called by opt.fsolve.
                      Will stop iterating until a correct value of initial 
                      consumption for each country makes the final assets holdings of each country equal to 0

                Inputs:
                    - cK_1                       = Array: [I], Kids Consumption of first cohort for each country
                    - psi_ss                     = Array: [I,S], Psi variable, used in Equation 3.21
                    - w_ss                       = Array: [I], Steady state wage rate
                    - r_ss                       = Scalar: Steady-state intrest rate

                Variables Called from Object:
                    - None

                Variables Stored in Object:
                    - None

                Other Functions Called:
                    - get_lifetimedecisionsSS = calls the above function for the purpose of solving for its roots
                                                in an fsolve.

                Objects in Function:
                    - cpath                    = Array: [I,S], Vector of steady state consumption                
                    - cK_path                  = Array: [I,S], Vector of steady state kids consumption
                    - aseets_path              = Array: [I,S+1], Vector of steady state assets

                Outputs:
                    - Euler                     = Array: [I], Final assets for each country. Must = 0 for system to solve

            """
            #print cK_1.shape

            cpath, cK_path, assets_path = self.get_lifetime_decisionsSS(cK_1, w_ss, r_ss, Gamma_ss, bq_ss)

            #print "assets path shape",assets_path.shape

            Euler = assets_path[:,:,-1]

            #print "Inner Fsovles solves:", np.isclose(np.max(np.absolute(assets_path[:,:,-1])),0)

            #print "I", self.I 
            #print "J",self.J
            #print Euler.shape

            if np.any(cpath<0):
                print "WARNING! The fsolve for initial optimal consumption guessed a negative number"
                Euler = np.ones((self.I,self.J))*9999.

            
            return np.reshape(Euler,(self.I*self.J))
        
        def checkSSEulers(cvec_ss, cKvec_ss, avec_ss, w_ss, r_ss, bq_ss, Gamma_ss):
            """
                Description:
                    -Verifies the Euler conditions are statisified for solving for the steady

                Inputs:
                    - cvec_ss                   = Array: [I,S], Steady state consumption for each country and cohort
                    - cKvec_ss                  = Array: [I,S], Steady state kids consumption for each country and cohort
                    - avec_ss                   = Array: [I,S], Steady state assets holdings for each country and cohort                    
                    - w_ss                      = Array: [I], Steady state wage rate
                    - r_ss                      = Scalar: Steady state interest rate
                    - bq_ss                     = Array: [I,S], Steady state bequests level
                    - Gamma_ss                  = Array: [I,S], Steady state shorthand variable, See 4.22

                Variables Called from Object:
                    - self.avec_ss           = Array: [I,S], Steady state assets
                    - self.bqvec_ss          = Array: [I,S], Distribution of bequests in the steady state
                    - self.cKvec_ss          = Array: [I,S], Steady state kids' consumption
                    - self.cvec_ss           = Array: [I,S], Steady state consumption
                    - self.e_ss              = Array: [I,S], Labor produtivities for the Steady State
                    - self.Gamma_ss          = Array: [I,S], Steady state value of shorthand calculation variable
                    - self.Mortality_ss      = Array: [I,S], Mortality rates of each country for each age cohort in the steady state
                    - self.w_ss              = Array: [I], Steady state wage rate
                    - self.beta              = Scalar: Calculated overall future discount rate
                    - self.delta             = Scalar: Calulated overall depreciation rate
                    - self.g_A               = Scalar: Growth rate of technology
                    - self.r_ss              = Scalar: Steady state intrest rate
                    - self.sigma             = Scalar: Rate of Time Preference
                Variables Stored in Object:
                    - None
                Other Functions Called:
                    - None
                Objects in Function:
                    - we                     = Array: [I,S], Matrix product of w and e
                Outputs:
                    - None
            """
            print "HERE", bq_ss.shape
            we = np.einsum("ij,ijs->ijs",w_ss,self.e_ss)

<<<<<<< HEAD
            Household_Euler = avec_ss[:,:,-1]
            Chained_C_Condition = cKvec_ss[:,:,:-1]**(-self.sigma) - \
                                 np.einsum("ijs,i->ijs",self.beta*(1-self.Mortality_ss[:,:,:-1])*(cKvec_ss[:,:,1:]*np.exp(self.g_A))**-self.sigma , (1+r_ss-self.delta) )
            Modified_Budget_Constraint = cvec_ss -( we*self.lbar_ss + np.einsum("i,ijs->ijs",(1+r_ss-self.delta), avec_ss[:,:,:-1]) + bq_ss - avec_ss[:,:,1:]*np.exp(self.g_A) )\
            /(1+self.Kids_ss*Gamma_ss+we*(self.chi/we)**self.rho)
=======
            we = np.einsum("ij,ijs->ijs",w_ss,self.e_ss)

            Household_Euler = avec_ss[:,:,-1]

            Chained_C_Condition = np.zeros((self.I,self.J,self.S-1))
            Modified_Budget_Constraint = np.zeros((self.I,self.J,self.S))

            for i in xrange(self.I):
                Chained_C_Condition[i,:,:] = cKvec_ss[i,:,:-1]**(-self.sigma) - \
                        self.beta*(1-self.Mortality_ss[i,:,:-1])*(cKvec_ss[i,:,1:]*np.exp(self.g_A))**-self.sigma * (1+r_ss[i]-self.delta)

                Modified_Budget_Constraint[i,:,:] = cvec_ss[i,:,:] -( we[i,:,:]*self.lbar_ss + (1+r_ss[i]-self.delta)*\
                        avec_ss[i,:,:-1] + bq_ss[i,:] - avec_ss[i,:,1:]*np.exp(self.g_A) )\
                        /(1+self.Kids_ss[i,:,:]*Gamma_ss[i,:,:]+we[i,:,:]*(self.chi/we[i,:,:])**self.rho)

>>>>>>> 9c7293a7
            Consumption_Ratio = cKvec_ss - cvec_ss*Gamma_ss

            return Household_Euler, Chained_C_Condition, Modified_Budget_Constraint, Consumption_Ratio

        y_ss = self.get_Y(k_guess,n_guess)

        #Equation 4.19
        w_ss = self.get_w(self.alphaj,y_ss,n_guess)  #FIX STARTS HERE

        r_ss = self.get_r(y_ss,k_guess)

        #Equation 4.22
        Gamma_ss = self.get_Gamma(w_ss, self.e_ss)

        #Initial guess for the first cohort's kids consumption
        cK1_guess = np.ones((self.I,self.J))*.2

        #Finds the optimal kids consumption for the first cohort
        cK1_guess=np.reshape(cK1_guess,(self.I*self.J))
        
        opt_cK1 = opt.fsolve(householdEuler_SS, cK1_guess, args = (w_ss, r_ss, Gamma_ss, bq_ss))

        #Gets the optimal paths for consumption, kids consumption and assets as a function of the first cohort's consumption
        cvec_ss, cKvec_ss, avec_ss = self.get_lifetime_decisionsSS(opt_cK1, w_ss, r_ss, Gamma_ss, bq_ss)

        lhat_ss = self.get_lhat(cvec_ss, w_ss, self.e_ss)

        
        if PrintSSEulErrors:
            Household_Euler, Chained_C_Condition, Modified_Budget_Constraint, Consumption_Ratio = checkSSEulers(cvec_ss, cKvec_ss, avec_ss, w_ss, r_ss, bq_ss, Gamma_ss)
            print "\nZero final period assets satisfied:", np.isclose(np.max(np.absolute(Household_Euler)), 0)
            print "Equation 5.20 satisfied:", np.isclose(np.max(np.absolute(Chained_C_Condition)), 0)
            print "Equation 5.17 satisfied:", np.isclose(np.max(np.absolute(Modified_Budget_Constraint)), 0)
            print "Equation 5.19 satisfied", np.isclose(np.max(np.absolute(Consumption_Ratio)), 0)
            #print Chained_C_Condition[0,:]
            #print Modified_Budget_Constraint[0,:]
<<<<<<< HEAD
        
=======


>>>>>>> 9c7293a7
        #Snips off the final entry of assets since it is just 0 if the equations solved correctly
        avec_ss = avec_ss[:,:,:-1]

        #Equation 4.24

        return w_ss, cvec_ss, cKvec_ss, avec_ss, r_ss, y_ss, lhat_ss

    def EulerSystemSS(self, guess, PrintSSEulErrors=False):
        """
            Description:
                - System of Euler equations that must be satisfied (or = 0) for the ss to solve. 
            Inputs:
                - guess                     = Array: [I+1], Contains guesses for individual bequests in each country 
                                                            and the guess for the world intrest rate
                - PrintSSEulErrors          = Boolean: True prints the Euler Errors in each iteration of calculating the steady state

            Variables Called from Object:
                - self.Mortality_ss         = Array: [I,S], Mortality rates of each country for each age cohort in the steady state
                - self.Nhat_ss              = Array: [I,S,T+S], World population share of each country for each age cohort and year
                - self.FirstDyingAge        = Int: First age where mortality rates effect agents
                - self.FirstFertilityAge    = Int: First age where agents give birth
                - self.I                    = Int: Number of Countries
                - self.S                    = Int: Number of Cohorts

            Variables Stored in Object:
                - None

            Other Functions Called:
                - GetSSComponents = System of equations that solves for wages, consumption, assets, 
                                    capital stocks, labor input, domestic output, and leisure in terms 
                                    of the world intrest rate and bequests

            Objects in Function:
                - alldeadagent_assets       = Array: [I], Sum of assets of all the individuals who die in the steady state. 
                                                          Evenly distributed to eligible-aged cohorts.
                - avec_ss                   = Array: [I,S], Current guess for the ss assets holdings for each country and cohort
                - bqindiv_ss                = Array: [I], Current guess for the amount of bequests each eligible-aged 
                                                          individual will receive in each country
                - bq_ss                     = Array: [I,S], Vector of bequests received for each cohort and country.
                                                            Basically bqindiv_ss copied for each eligible-aged individual.
                - cKvec_ss                  = Array: [I,S], Current guess for ss kids' consumption for each country and cohort.
                - cvec_ss                   = Array: [I,S], Current guess for ss consumption for each country and cohort
                - kd_ss                     = Array: [I], Current guess for ss total domestically-held capital for each country
                - kf_ss                     = Array: [I], Current guess for ss foreign capital in each country
                - lhat_ss                   = Array: [I,S], Current guess for ss leisure decision for each country and cohort.
                - n_ss                      = Array: [I], Current guess for ss labor supply
                - w_ss                      = Array: [I], Current guess for each countries ss wage rate as a function of r_ss and bqvec_ss
                - y_ss                      = Array: [I], Current guess for ss output of each country
                - r_ss                      = Scalar: Current guess for the steady-state intrest rate
                - Euler_bq                  = Array: [I], Distance between bqindiv_ss and the actual bqindiv_ss calculated in the system. 
                                                          Must = 0 for the ss to correctly solve.
                - Euler_kf                  = Scalar: Sum of the foreign capital stocks. Must = 0 for the ss to correctly solve

            Outputs:
                - Euler_all                 = Array: [I+1], Euler_bq and Euler_kf stacked together. Must = 0 for the ss to correctly solve
                
        """
        #Slicing Quantities
        self.B = 2*self.I
        self.C = 2*self.I + self.I*self.J
        self.D = 3*self.I + self.I*self.J

        #Breaking up the input into its 4 components
        k_guess = guess[:self.I]
        kf_guess = guess[self.I:self.B]
        n_guess = np.reshape(guess[self.B:self.C],(self.I,self.J))
        bqindiv_ss = guess[self.C:self.D]

        #Initializes a vector of bequests received for each individial. Will be = 0 for a block of young and a block of old cohorts
        bq_ss = np.zeros((self.I,self.S))
        bq_ss[:,self.FirstFertilityAge:self.FirstDyingAge] = \
                np.einsum("i,s->is", bqindiv_ss, np.ones(self.FirstDyingAge-self.FirstFertilityAge))

        #Calls self.GetSSComponents, which solves for all the other ss variables in terms of bequests and intrest rate
        w_ss, cvec_ss, cKvec_ss, avec_ss, r_ss, y_ss, lhat_ss = self.GetSSComponents(k_guess,kf_guess,n_guess,bq_ss, PrintSSEulErrors)

        #Sum of all assets holdings of dead agents to be distributed evenly among all eligible agents
        alldeadagent_assets = np.sum(np.sum(avec_ss[:,:,self.FirstDyingAge:]*\
                self.Mortality_ss[:,:,self.FirstDyingAge:]*self.Nhat_ss[:,:,self.FirstDyingAge:], axis=1),axis=1)

        total_bq = np.sum(np.sum(self.Nhat_ss[:,:,self.FirstFertilityAge:self.FirstDyingAge],axis=1),axis=1)


        #Equation 3.29
        Euler_bq = bqindiv_ss - alldeadagent_assets/total_bq

        Euler_k = k_guess - np.sum(np.sum(avec_ss*self.Nhat_ss,axis=1),axis=1) + kf_guess

        Euler_n = np.reshape(n_guess - np.sum(self.e_ss*(self.lbar_ss-lhat_ss)*self.Nhat_ss,axis=2),(self.I*self.J))

        Euler_kf = r_ss[0]*np.ones(self.I) - r_ss

        Euler_all = np.concatenate((Euler_k,Euler_kf,Euler_n,Euler_bq))

        if PrintSSEulErrors: print "Euler Errors:", Euler_all
                
        return Euler_all

    def SteadyState(self,k_ss_guess,kf_ss_guess,n_ss_guess, bq_ss_guess, PrintSSEulErrors=False):
        """
            Description:
                - Finds the steady state of the OLG Model by doing the following:
                    1. Searches over values of r and bq that satisfy Equations 3.19 and 3.24
                    2. Uses the correct ss values of r and bq to find all the other ss variables
                    3. Checks to see of the system has correctly solved

            Inputs:
                - bqindiv_ss_guess          = Array: [I], Initial guess for ss bequests that each eligible-aged individual will receive
                - PrintSSEulErrors          = Boolean: True prints the Euler Errors in each iteration of calculating the steady state
                - rss_guess                 = Scalar: Initial guess for the ss intrest rate

            Variables Called from Object:
                - self.I                    = Int: Number of Countries
                - self.FirstFertilityAge    = Int: First age where agents give birth
                - self.FirstDyingAge        = Int: First age where agents begin to die
                - self.S                    = Int: Number of Cohorts

            Variables Stored in Object:
                - self.avec_ss              = Array: [I,S], Steady state assets
                - self.bqindiv_ss           = Array: [I], Bequests that each eligible-aged individual will receive in the steady state
                - self.bqvec_ss             = Array: [I,S], Distribution of bequests in the steady state
                - self.cKvec_ss             = Array: [I,S], Steady State kid's consumption
                - self.cvec_ss              = Array: [I,S], Steady state consumption
                - self.kd_ss                = Array: [I], Steady state total domestically-owned capital holdings for each country
                - self.kf_ss                = Array: [I], Steady state foreign capital in each country
                - self.lhat_ss              = Array: [I,S], Steady state leisure decision for each country and cohort
                - self.n_ss                 = Array: [I], Steady state aggregate labor productivity in each country
                - self.Gamma_ss             = Array: [I,S], Steady state value of shorthand calculation variable
                - self.w_ss                 = Array: [I], Steady state wage rate
                - self.y_ss                 = Array: [I], Steady state output in each country
                - self.r_ss                 = Scalar: Steady state intrest rate

            Other Functions Called:
                - self.EulerSystemSS = Initiates the whole process of solving for the steady state, starting with this function
                - self.GetSSComponenets = Once the bequests and interest rates are solved for, this function gives us what
                                          the implied individual pieces would be. Then, we have those pieces stored in the object.
                - self.get_Gamma = given wage and productivity paths, this function calculates the shorthand variable path.

            Objects in Function:
                - alldeadagent_assets       = Array: [I], Sum of assets of all the individuals who die in the steady state. 
                                                          Evenly distributed to eligible-aged cohorts.
                - Euler_bq                  = Array: [I], Distance between bqindiv_ss and the actual bqindiv_ss calculated in the system. 
                                                          Must = 0 for the ss to correctly solve.
                - Euler_kf                  = Scalar: Sum of the foreign capital stocks. Must = 0 for the ss to correctly solve

            Outputs:
                - None

        """
        n_ss_guess = np.reshape(n_ss_guess,(self.I*self.J))

        #Preparves the initial guess for the fsolve
        guess = np.concatenate((k_ss_guess,kf_ss_guess,n_ss_guess,bq_ss_guess))

        #Searches over bq and r to find values that satisfy the Euler Equations (3.19 and 3.24)
        ss = opt.fsolve(self.EulerSystemSS, guess, args=PrintSSEulErrors)

        #Breaking up the output into its 4 components
        self.k_ss = ss[:self.I]
        self.kf_ss = ss[self.I:self.B]
        self.n_ss = np.reshape(ss[self.B:self.C],(self.I,self.J))
        self.bqindiv_ss = ss[self.C:]

        #Initializes a vector for bequests distribution. Will be = 0 for a block of young and a block of old cohorts who don't get bequests
        self.bqvec_ss = np.zeros((self.I,self.S))
        self.bqvec_ss[:,self.FirstFertilityAge:self.FirstDyingAge] = np.einsum("i,s->is",self.bqindiv_ss,\
                np.ones(self.FirstDyingAge-self.FirstFertilityAge))

        #Calls self.GetSSComponents, which solves for all the other ss variables in terms of bequests and intrest rate
        self.w_ss, self.cvec_ss, self.cKvec_ss, self.avec_ss, self.r_ss, self.y_ss, self.lhat_ss = \
                self.GetSSComponents(self.k_ss,self.kf_ss,self.n_ss,self.bqvec_ss)


        #Calculates and stores the steady state gamma value
        self.Gamma_ss = self.get_Gamma(self.w_ss,self.e_ss)


        #Sum of all assets holdings of dead agents to be distributed evenly among all eligible agents
        alldeadagent_assets = np.sum(np.sum(self.avec_ss[:,:,self.FirstDyingAge:]*\
                self.Mortality_ss[:,:,self.FirstDyingAge:]*self.Nhat_ss[:,:,self.FirstDyingAge:], axis=1),axis=1)



        print "\n\nSTEADY STATE FOUND!"
        #Checks to see if the Euler_bq and Euler_kf equations are sufficiently close to 0
        if self.CheckerMode==False:
            totalbq = np.sum(np.sum(self.Nhat_ss[:,:,self.FirstFertilityAge:self.FirstDyingAge],axis=1),axis=1)

            Euler_bq = self.bqindiv_ss - alldeadagent_assets/totalbq

            Euler_k = self.k_ss - np.sum(np.sum(self.avec_ss*self.Nhat_ss,axis=1),axis=1) + self.kf_ss

            Euler_n = self.n_ss - np.sum(self.e_ss*(self.lbar_ss-self.lhat_ss)*self.Nhat_ss,axis=2)

            Euler_kf = self.r_ss[0]*np.ones(self.I) - self.r_ss

            print "-Euler for bq satisfied:", np.isclose(np.max(np.absolute(Euler_bq)), 0)
            print "-Euler for k satisfied:", np.isclose(np.max(np.absolute(Euler_k)), 0)
            print "-Euler for n satisfied:", np.isclose(np.max(np.absolute(Euler_n)), 0)
            print "-Euler for kf satisfied:", np.isclose(np.max(np.absolute(Euler_kf)), 0), "\n\n"

            
            print "Max Euler bq", np.max(np.absolute(Euler_bq))
            print "Max Euler k", np.max(np.absolute(Euler_k))
            print "Max Euler_n", np.max(np.absolute(Euler_n))
            print "Max Euler_kf", np.max(np.absolute(Euler_kf))
            
    def PrintSSResults(self):
        """
            Description:
                -Prints the final result of steady state calculations
            Inputs:
                - None
            Variables Called from Object:
                - self.avec_ss              = Array: [I,S], Steady state assets
                - self.cK_vec_ss            = Array: [I,S], Steady state kids consumption
                - self.cvec_ss              = Array: [I,S], Steady state consumption
                - self.kf_ss                = Array: [I], Steady state foreign capital in each country
                - self.kd_ss                = Array: [I], Steady state total capital holdings for each country
                - self.n_ss                 = Array: [I], Steady state aggregate productivity in each country
                - self.w_ss                 = Array: [I], Steady state wage rate
                - self.y_ss                 = Array: [I], Steady state output in each country
                - self.r_ss                 = Scalar: Steady state intrest rate
            Variables Stored in Object:
                - None
            Other Functions Called:
                - None
            Objects in Function:
                - None
            Outputs:
                - None
        """
        print "assets steady state:", self.avec_ss
        print "kf steady state", self.kf_ss
<<<<<<< HEAD
        print "kd steady state", self.k_ss
=======
        print "k steady state", self.k_ss
>>>>>>> 9c7293a7
        print "bq steady state", self.bqindiv_ss
        print "n steady state", self.n_ss
        print "y steady state", self.y_ss
        print "r steady state", self.r_ss
        print "w steady state", self.w_ss
        print "c_vec steady state", self.cvec_ss
        print "cK_vec steady state", self.cKvec_ss

    def plotSSResults(self):
        """
            Description:
                - Plots the final calculations of the Steady State
            Inputs:
                - None
            Variables Called from Object:
                - self.avec_ss              = Array: [I,S], Steady state assets
                - self.bqvec_ss             = Array: [I,S], Distribution of bequests in the steady state
                - self.cKvec_ss             = Array: [I,S], Steady state kids consumption
                - self.cvec_ss              = Array: [I,S], Steady state consumption
                - self.I                    = Int: Number of Countries
                - self.S                    = Int: Number of Cohorts
            Variables Stored in Object:
                - None
            Other Functions Called:
                - None
            Objects in Function:
                - None
            Outputs:
                - None
        """
        plt.title("Steady state across J")
        plt.subplot(231)
<<<<<<< HEAD
        for i in range(self.I):
            plt.plot(range(self.S),self.cvec_ss[i,:,:].sum(axis=0))
=======
        for i in xrange(self.I):
            for j in xrange(self.J):
                plt.plot(xrange(self.S),self.cvec_ss[i,j,:])
>>>>>>> 9c7293a7
        plt.title("Consumption")

        plt.subplot(232)
<<<<<<< HEAD
        for i in range(self.I):
            plt.plot(range(self.S),self.cKvec_ss[i,:,:].sum(axis=0))
=======
        for i in xrange(self.I):
            for j in xrange(self.J):
                plt.plot(xrange(self.S),self.cKvec_ss[i,j,:])
>>>>>>> 9c7293a7
        plt.title("Kids' Consumption")

        plt.subplot(233)
<<<<<<< HEAD
        for i in range(self.I):
            plt.plot(range(self.S),self.avec_ss[i,:,:].sum(axis=0))
=======
        for i in xrange(self.I):
            for j in xrange(self.J):
                plt.plot(xrange(self.S),self.avec_ss[i,j,:])
>>>>>>> 9c7293a7
        plt.title("Assets")

        plt.subplot(234)
<<<<<<< HEAD
        for i in range(self.I):
            plt.plot(range(self.S),self.lhat_ss[i,:,:].sum(axis=0))
=======
        for i in xrange(self.I):
            for j in xrange(self.J):
                plt.plot(xrange(self.S),self.lhat_ss[i,j,:])
>>>>>>> 9c7293a7
        plt.title("Leisure")

        plt.subplot(235)
<<<<<<< HEAD
        print self.bqvec_ss.shape
        for i in range(self.I):
            plt.plot(range(self.S),self.bqvec_ss[i,:])
=======
        for i in xrange(self.I):
            for j in xrange(self.J):
                plt.plot(xrange(self.S),self.bqvec_ss[i,:])
>>>>>>> 9c7293a7
        plt.title("Bequests")

        plt.subplot(236)
        plt.title("Legend")
        for i in xrange(self.I):
            for j in xrange(self.J):
                label1= str(self.I_touse[i]) + " " + str(j)
                plt.plot(xrange(self.S),np.zeros(self.S),label=label1)


        plt.legend()

        plt.show()

    def plotSSUtility(self, cK_1):
        """
            Description: 
                - Plots the steady state values across S. You do this, James

            Inputs:
                - cK_1

            Variables Called From Object:
                - self.S
                - self.Gamma_ss
                - self.beta
                - self.Mortality_ss
                - self.r_ss
                - self.delta
                - self.sigma
                - self.g_A
                - self.chi
                - self.w_ss
                - self.e_ss
                - self.rho
                - self.Kids_ss
                - self.lbar_ss
                - self.bqvec_ss
                - self.cvec_ss

            Variables Stored in Object:
                -

            Other Functions Called:
                -

            Objects in Function:
                -

            Outputs:
                -


        """

        cKvec_ss = np.zeros((len(cK_1),self.S))
        cvec_ss = np.zeros((len(cK_1),self.S))
        avec_ss = np.zeros((len(cK_1),self.S+1))

        cKvec_ss[:,0] = cK_1
        cvec_ss[:,0] = cK_1/self.Gamma_ss[0,0]

        #I QUESTION WHY WE'RE DOING THIS
        for s in xrange(self.S-1):
            #Equation 4.26
            cKvec_ss[:,s+1] = ( ((self.beta**-1*(1-self.Mortality_ss[0,s])*(1+self.r_ss-self.delta))**(1/self.sigma) )*cKvec_ss[:,s] )/np.exp(self.g_A)

            #Equation 4.25
            cvec_ss[:,s+1] = cKvec_ss[:,s+1]/self.Gamma_ss[0,s+1]

            #Equation 4.23
            avec_ss[:,s+1] = (self.w_ss[0]*self.e_ss[0,s]*self.lbar_ss + (1 + self.r_ss - self.delta)*avec_ss[:,s] + self.bqvec_ss[0,s] \
                            - cvec_ss[:,s]*(1+self.Kids_ss[0,s]*self.Gamma_ss[0,s]+self.w_ss[0]*self.e_ss[0,s]*(self.chi/(self.w_ss[0]*self.e_ss[0,s]))**self.rho))*np.exp(-self.g_A)

        #Equation 4.23 for final assets
        avec_ss[:,s+2] = (self.w_ss[0]*self.e_ss[0,s+1] + (1 + self.r_ss - self.delta)*avec_ss[:,s+1] - cvec_ss[:,s+1]*\
                                (1+self.Kids_ss[0,s+1]*self.Gamma_ss[0,s+1]+self.w_ss[0]*self.e_ss[0,s+1]*(self.chi/(self.w_ss[0]*self.e_ss[0,s+1]))\
                            **self.rho))*np.exp(-self.g_A)


        lhat_ss = cvec_ss*(self.chi/self.w_ss[0]*self.e_ss[0,:])**self.rho

        betaj = self.beta**np.arange(self.S)
        U = betaj*(1-self.sigma)**-1*(1-self.Mortality_ss[0])*\
                          (  (cvec_ss**(1-1/self.rho) + self.chi*lhat_ss**(1-1/self.rho))**((1/self.sigma)/(1-1/self.rho))\
                                 + self.Kids_ss[0]*cKvec_ss**(1-self.sigma)  )

        V = betaj*(1-self.sigma)**-1*(1-self.Mortality_ss[0])*\
                          (cvec_ss**(1-1/self.rho) + self.chi*lhat_ss**(1-1/self.rho))**((1/self.sigma)/(1-1/self.rho))
        H = betaj**-1*(1-self.sigma)**-1*self.Kids_ss[0]*cKvec_ss**(1-self.sigma)
        U2 = np.sum(V+H, axis=1)

        fig = plt.figure()
        ax = fig.add_subplot(111, projection='3d')

        c1 = cK_1/self.Gamma_ss[0,0]
        X, Y = np.meshgrid(c1, cK_1)
        Z = U2

        ax.plot_surface(X, Y, Z)

        ax.set_xlabel('Consumption')
        ax.set_ylabel('Kids Consumption')
        ax.set_zlabel('Utility')

        #plt.show()

    #TIMEPATH-ITERATION

    def set_initial_values(self, r_init, bq_init, a_init):
        """
            Description:
                - Saves the initial guesses of r, bq and a given by the user into the object

            Inputs:
                - a_init        = Array: [I,S], Initial asset distribution given by User
                - bq_init       = Array: [I], Initial bequests given by User
                - r_init        = Scalar: Initial interest rate given by User

            Variables Called from Object:
                - None

            Variables Stored in Object:
                - self.a_init   = Array: [I,S], Initial asset distribution given by Users
                - self.bq_init  = Array: [I], Initial bequests given by User
                - self.r_init   = Scalar: Initial interest rate given by User

            Other Functions Called:
                - None

            Objects in Function:
                - None

            Outputs:
                - None
        """

        self.r_init = r_init
        self.bq_init = bq_init
        self.a_init = a_init

    def get_initialguesses(self):
        """
            Description:
                - Generates an initial guess path used for beginning TPI calculation. The guess for the transition path for r follows the form
                  of a quadratic function given by y = aa x^2 + bb x + cc, while the guess for the bequests transition path is linear 
            Inputs:
                - None
            Variables Called from Object:
                - self.bq_init  = Array: [I], Initial bequests given by User
                - self.I        = Int: Number of Countries
                - self.T        = Int: Number of Time Periods
                - self.r_init   = Scalar: Initial interest rate given by User
                - self.r_ss     = Scalar: Steady state interest rate
          
            Variables Stored in Object:
                - None
            Other Functions Called:
                - None
            Objects in Function:
                - aa            = Scalar: coefficient for x^2 term
                - bb            = Scalar: coefficient for x term
                - cc            = Scalar: coefficient for constant term
            Outputs:
                - bqpath_guess  = Array: [I,T], Initial path of bequests in quadratic form
                - rpath_guess   = Array: [T], Initial path of interest rates in quadratic form
        """

        rpath_guess = np.zeros(self.T)
        bqpath_guess = np.zeros((self.I,self.T))

        func = lambda t, a, b: a/t + b
        t = np.linspace(1,self.T, self.T-1)
        x = np.array([0.0001,self.T])
        y = np.array([self.r_init, self.r_ss])

        popt, pcov = opt.curve_fit(func,x,y)
        rtest = np.hstack(( self.r_init, func(t,popt[0],popt[1]) ))


        plt.plot(xrange(self.T), rtest)
        #plt.show()

        cc = self.r_init
        bb = -2 * (self.r_init-self.r_ss)/(self.T-1)
        aa = -bb / (2*(self.T-1))
        rpath_guess[:self.T] = aa * np.arange(0,self.T)**2 + bb*np.arange(0,self.T) + cc
        #rpath_guess = rtest

        for i in xrange(self.I):
            bqpath_guess[i,:self.T] = np.linspace(self.bq_init[i], self.bqindiv_ss[i], self.T)

        return rpath_guess, bqpath_guess

    def GetTPIComponents(self, bqvec_path, r_path, Print_HH_Eulers, Print_caTimepaths):
        """
            Description:
                - Gets the transition paths for all the other variables in the model as a function of bqvec_path and r_path

            Inputs:
                - bqvec_path               = Array: [I,S,T+S], Transition path for distribution of bequests for each country
                - r_path                   = Array: [T], Transition path for the intrest rate
                - Print_caTimepaths        = Boolean: True prints out the timepaths of consumption and assets. For debugging purposes
                - Print_HH_Eulers          = Boolean: True prints out if all of the household equations were satisfied or not

            Variables Called from Object:
                - None
                
            Variables Stored in Object:
                - None

            Other Functions Called:
                - get_c_cK_a_matrices = Gets consumption, kids consumption and assets decisions as a function of r, w, and bq
                - get_lhat = Gets leisure as a function of c, w, and e
                - get_n = Gets aggregate labor supply
                - get_Gamma = Application of Equation 4.22
                - get_Y = Gets output
                - NOTE: This function also contains the functions get_lifetime_decisions_Future, get_lifetime_decisions_Alive,
                        HHEulerSystem, and check_household_conditions, all of which are called in get_c_a_matrices

            Objects in Function:
                - Gamma                     = Array: [I,S,T+S], Transition path of shorthand calculation variable Gamma (Equation 4.22)

            Outputs:
                - a_matrix                  = Array: [I,S,T+S], Transition path for assets holdings in each country
                - c_matrix                  = Array: [I,S,T+S], Transition path for consumption in each country
                - cK_matrix                 = Array: [I,S,T+S], Transition path for kids consumption in each country
                - kd_path                   = Array: [I,T], Transition path for total domestically-owned capital in each country
                - kf_path                   = Array: [I,T], Transition path for foreign capital in each country
                - lhat_path                 = Array: [I,S,T+S], Transition path for leisure for each cohort and country
                - n_path                    = Array: [I,T], Transition path for total labor supply in each country
                - w_path                    = Array: [I,T], Transition path for the wage rate in each country
                - y_path                    = Array: [I,T], Transition path for output in each country
        """

        #Functions that solve lower-diagonal household decisions in vectors
        def get_lifetime_decisions_Future(cK0, c_uppermat, cK_uppermat, a_uppermat, w_path, r_path, Gamma, bqvec_path):
            """
                Description:
                    - Gets household decisions for consumption and assets for each agent to be born in the future

                Inputs:
                    - a_uppermat             = Array: [I,S+1,T+S], Like c_uppermat, but for assets. Contains S+1 dimensions so we can consider 
                                                                any leftover assets each agent has at the end of its lifetime. 
                    - bqvec_path             = Array: [I,S,T+S], Transition path for distribution of bequests for each country
                    - cK0                    = Array: [I*T], Initial consumption in each agent's lifetime
                    - cK_uppermat            = Array: [I,S,T+S], Kids consumption matrix that already contains the kids consumptions decisions
                                                                for agents currently alive and is 0 for all agents born in the future
                    - c_uppermat             = Array: [I,S,T+S], Consumption matrix that already contains the consumption decisions for agents 
                                                              currently alive and is all 0s for agents born in the future. 
                                                              This function fills in the rest of this matrix.
                    - Gamma                  = Array: [I,S,T+S], Transition path of shorthand calculation variable Psi (Equation 3.21)
                    - r_path                 = Array: [T], Transition path for the intrest rate
                    - w_path                 = Array: [I,T], Transition path for the wage rate in each country

                Variables Called from Object:
                    - self.e                 = Array: [I,S,T+S], Labor Productivities
                    - self.MortalityRates    = Array: [I,S,T+S], Mortality rates of each country for each age cohort and year
                    - self.I                 = Int: Number of Countries
                    - self.S                 = Int: Number of Cohorts
                    - self.T                 = Int: Number of time periods
                    - self.beta              = Scalar: Calculated overall future discount rate
                    - self.chi               = Scalar: Leisure preference parameter
                    - self.delta             = Scalar: Calulated overall depreciation rate
                    - self.g_A               = Scalar: Growth rate of technology
                    - self.rho               = Scalar: The intratemporal elasticity of substitution between consumption and leisure
                    - self.sigma             = Scalar: Rate of Time Preference

                Variables Stored in Object:
                    - None

                Other Functions Called:
                    - cy_fillca = External cython module that's equivilent to the for loop called in this function. It's marginally faster
                                  compared to the loop that's in this code. This part will likely be replaced in the future. See pure_cython.pyx
                                  for more details

                Objects in Function:
                    - we                     = Array: [I,S,T+S] Matrix product of w and e

                Outputs:
                    - a_matrix               = Array: [I,S+1,T+S], Filled in a_uppermat now with assets for cohorts to be born in the future
                    - cK_matrix              = Array: [I,S,T+S], Filled in cK_uppermat now with kids consumption for cohorts to be born in the future
                    - c_matrix               = Array: [I,S,T+S], Filled in c_uppermat now with consumption for cohorts to be born in the future
            """

            #Initializes consumption and assets with all of the upper triangle already filled in
            c_matrix = c_uppermat
            cK_matrix = cK_uppermat
            a_matrix = a_uppermat
            cK_matrix[:,0,:self.T] = cK0.reshape(self.I,self.T)
            c_matrix[:,0,:self.T] = cK_matrix[:,0,:self.T]/Gamma[:,0,:self.T]

            #Gets we ahead of time for easier calculation
            we = np.einsum("it,ist->ist",w_path,self.e)


            if self.ShaveTime:
                cy_fillca(c_matrix,cK_matrix,a_matrix,r_path,self.MortalityRates,bqvec_path,we,Gamma,self.lbar,self.Kids,self.beta,self.chi,self.delta,self.g_A,self.rho,self.sigma)

            #Loops through each year (across S) and gets decisions for every agent in the next year
            else:
                for s in xrange(self.S-1):

                    #Gets consumption for every agents' next year using Equation 3.22
                    cK_matrix[:,s+1,s+1:self.T+s+1] = ((self.beta * (1-self.MortalityRates[:,s,s:self.T+s]) * (1 + r_path[s+1:self.T+s+1] - self.delta))**(1/self.sigma)\
                                                    * cK_matrix[:,s,s:self.T+s])*np.exp(-self.g_A)

                    c_matrix[:,s+1,s+1:self.T+s+1] = cK_matrix[:,s+1,s+1:self.T+s+1]/Gamma[:,s+1,s+1:self.T+s+1]

                    #Gets assets for every agents' next year using Equation 3.19
                    a_matrix[:,s+1,s+1:self.T+s+1] = (  (we[:,s,s:self.T+s]*self.lbar[s:self.T+s] + (1 + r_path[s:self.T+s] - self.delta)*a_matrix[:,s,s:self.T+s] + bqvec_path[:,s,s:self.T+s])\
                                                    -c_matrix[:,s,s:self.T+s]*(1+self.Kids[:,s,s:self.T+s]*Gamma[:,s,s:self.T+s]+we[:,s,s:self.T+s]*(self.chi/we[:,s,s:self.T+s])**(self.rho)\
                                                    )  )*np.exp(-self.g_A)

            #Gets assets in the final period of every agents' lifetime
            s=self.S-2
            a_matrix[:,-1,s+2:self.T+s+2] = (  (we[:,-1,s+1:self.T+s+1]*self.lbar[s+1:self.T+s+1] + (1 + r_path[s+1:self.T+s+1] - self.delta)*a_matrix[:,-2,s+1:self.T+s+1])\
                                            -c_matrix[:,-1,s+1:self.T+s+1]*(1+self.Kids[:,-1,s+1:self.T+s+1]*Gamma[:,-1,s+1:self.T+s+1]+we[:,-1,s+1:self.T+s+1]*(self.chi/we[:,-1,s+1:self.T+s+1])**(self.rho) )  )*np.exp(-self.g_A)


            return c_matrix, cK_matrix, a_matrix

        #Functions that solve upper-diagonal household decisions in vectors
        def get_lifetime_decisions_Alive(cK0, c_matrix, cK_matrix, a_matrix, w_path, r_path, Gamma, bqvec_path):
            """
                Description:
                    - Gets household decisions for consumption and assets for each cohort currently alive (except for the oldest cohort, whose household problem is a closed form solved in line 1435)

                Inputs:
                    - a_matrix                = Array: [I,S+1,T+S], Empty matrix that gets filled in with savings decisions each cohort currently alive
                    - bqvec_path              = Array: [I,S,T+S], Transition path for distribution of bequests for each country
                    - c0                      = Array: [I*(S-1)], Today's consumption for each cohort
                    - cK_matrix               = Array: [I,S,T+S], Empty matrix that gets filled with kids consumption decisions for each cohort currently living
                    - c_matrix                = Array: [I,S,T+S], Empty matrix that gets filled in with consumption decisions for each cohort currently alive
                    - psi                     = Array: [I,S,T+S], Transition path of shorthand calculation variable Psi (Equation 3.21)
                    - r_path                  = Array: [T], Transition path for the intrest rate
                    - w_path                  = Array: [I,T], Transition path for the wage rate in each country

                Variables Called from Object:
                    - self.MortalityRates    = Array: [I,S,T], Mortality rates of each country for each age cohort and year
                    - self.beta              = Scalar: Calculated overall future discount rate
                    - self.chi               = Scalar: Leisure preference parameter
                    - self.delta             = Scalar: Calulated overall depreciation rate
                    - self.g_A               = Scalar: Growth rate of technology
                    - self.rho               = Scalar: The intratemporal elasticity of substitution between consumption and leisure
                    - self.sigma             = Scalar: Rate of Time Preference

                Variables Stored in Object:
                    - None

                Other Functions Called:
                    - None

                Objects in Function:
                    - we                      = Array: [I,S,T+S], Matrix product of w and e

                Outputs:
                    - a_matrix                = Array: [I,S+1,T+S], Savings decisions, now including those who are alive in time 0
                    - cK_matrix               = Array: [I,S,T+S], Kids Consumption decisions, now including those who are alive in time 0
                    - c_matrix                = Array: [I,S,T+S], Consumption decisions, now including those who are alive in time 0

                """
            cK_matrix[:,:-1,0] = cK0.reshape(self.I,self.S-1)
            c_matrix[:,:-1,0] = cK_matrix[:,:-1,0]/Gamma[:,:-1,0]
            we = np.einsum("it,ist->ist",w_path,self.e)


            for s in xrange(self.S):
                t = s

                cK_matrix[:,s+1:,t+1] = (self.beta * (1-self.MortalityRates[:,s:-1,t]) * (1 + r_path[t+1] - self.delta))**(1/self.sigma)\
                                                * cK_matrix[:,s:-1,t]*np.exp(-self.g_A)

                c_matrix[:,s+1:,t+1] = cK_matrix[:,s+1:,t+1]/Gamma[:,s+1:,t+1]
                
                a_matrix[:,s+1:,t+1] = (  (we[:,s:,t]*self.lbar[t] + (1 + r_path[t] - self.delta)*a_matrix[:,s:-1,t] + bqvec_path[:,s:,t])\
                                                 -c_matrix[:,s:,t]*(1+self.Kids[:,s:,t]*Gamma[:,s:,t]+we[:,s:,t]*(self.chi/we[:,s:,t])**(self.rho) ) )*np.exp(-self.g_A)

            #Gets assets in the final period of every agents' lifetime
            a_matrix[:,-1,t+2] = (  (we[:,-1,t+1] + (1 + r_path[t+1] - self.delta)*a_matrix[:,-2,t+1])\
                                            -c_matrix[:,-1,t+1]*(1+self.Kids[:,-1,t+1]*Gamma[:,-1,t+1]+we[:,-1,t+1]*(self.chi/we[:,-1,t+1])**(self.rho) )  )*np.exp(-self.g_A)

            return c_matrix, cK_matrix, a_matrix
        
        def Alive_EulerSystem(cK0_guess, c_matrix, cK_matrix, a_matrix, w_path, r_path, Gamma, bqvec_path):
            """
                Description: This is essentially the objective function for households decisions. 
                             This function is called by opt.fsolve and searches over levels of 
                             intial consumption that lead to the agents not having any assets when they die. 
                    
                Inputs:
                    - a_matrix                    = Array: [I,S+1,T+S], Savings decisions each cohort
                    - bqvec_path                  = Array: [I,S,T+S], Transition path for distribution of bequests for each country
                    - cK0_guess                   = Array: [I*(T+S)] or [I*(S-1)], Guess for initial consumption, either for future agents or agents currently alive
                    - cK_matrix                   = Array: [I,S,T+S], Kids Consumption decisions for each cohort
                    - c_matrix                    = Array: [I,S,T+S], Consumption decisions for each cohort
                    - psi                         = Array: [I,S,T+S], Transition path of shorthand calculation variable Psi (Equation 3.21)
                    - r_path                      = Array: [T+S], Transition path for the intrest rate
                    - w_path                      = Array: [I,T+S], Transition path for the wage rate in each country
                    - Alive                       = Boolean: True means this function was called to solve for agents' decisions who are currently alive
                                                             False means this function was called to solve for agents' decisions will be born in future time periods
                Variables Called from Object:
                    - None

                Variables Stored in Object:
                    - None

                Other Functions Called:
                    - get_lifetime_decisions_Alive  = Gets consumption and assets decisions for agents currently alive as a 
                                                      function of consumption in the initial period (t=0).
                    - get_lifetime_decisions_Future = Gets consumption and assets decisions each agent to be born in the future as a 
                                                      function of each agent's initial consumption (s=0).

                Objects in Function:
                    - a_matrix                    = Array: [I,S+1,T], Savings decisions each cohort
                    - c_matrix                    = Array: [I,S,T], Consumption decisions each cohort

                Outputs:
                    - Euler                       = Array: [T] or [S], Remaining assets when each cohort dies off. 
                                                                         Must = 0 for the Euler system to correctly solve.
            """

            #Gets the decisions paths for each agent
            c_matrix, cK_matrix, a_matrix = get_lifetime_decisions_Alive(cK0_guess, c_matrix, cK_matrix, a_matrix, w_path, r_path, Gamma, bqvec_path)
            
            #Household Eulers are solved when the agents have no assets at the end of their life
            Euler = np.ravel(a_matrix[:,-1,1:self.S])

            #print "Max Euler", max(Euler)

            return Euler            

        def Future_EulerSystem(cK0_guess, c_matrix, cK_matrix, a_matrix, w_path, r_path, Gamma, bqvec_path):
            """
                Description: This is essentially the objective function for households decisions. 
                             This function is called by opt.fsolve and searches over levels of 
                             intial consumption that lead to the agents not having any assets when they die. 
                    
                Inputs:
                    - a_matrix                    = Array: [I,S+1,T+S], Savings decisions each cohort
                    - bqvec_path                  = Array: [I,S,T+S], Transition path for distribution of bequests for each country
                    - c0_guess                    = Array: [I*(T+S)] or [I*(S-1)], Guess for initial consumption, either for future agents or agents currently alive
                    - c_matrix                    = Array: [I,S,T+S], Consumption decisions each cohort
                    - psi                         = Array: [I,S,T+S], Transition path of shorthand calculation variable Psi (Equation 3.21)
                    - r_path                      = Array: [T], Transition path for the intrest rate
                    - w_path                      = Array: [I,T+S], Transition path for the wage rate in each country
                    - Alive                       = Boolean: True means this function was called to solve for agents' decisions who are currently alive
                                                             False means this function was called to solve for agents' decisions will be born in future time periods

                Variables Called from Object:
                    - None

                Variables Stored in Object:
                    - None

                Other Functions Called:
                    - get_lifetime_decisions_Alive  = Gets consumption and assets decisions for agents currently alive as a 
                                                      function of consumption in the initial period (t=0).
                    - get_lifetime_decisions_Future = Gets consumption and assets decisions each agent to be born in the future as a 
                                                      function of each agent's initial consumption (s=0).

                Objects in Function:
                    - a_matrix                    = Array: [I,S+1,T], Savings decisions each cohort
                    - c_matrix                    = Array: [I,S,T], Consumption decisions each cohort

                Outputs:
                    - Euler                       = Array: [T] or [S], Remaining assets when each cohort dies off. 
                                                                         Must = 0 for the Euler system to correctly solve.
            """

            #Gets the decisions paths for each agent
            c_matrix, cK_matrix, a_matrix = get_lifetime_decisions_Future(cK0_guess, c_matrix, cK_matrix, a_matrix, w_path, r_path, Gamma, bqvec_path)
            
            #Household Eulers are solved when the agents have no assets at the end of their life
            Euler = np.ravel(a_matrix[:,-1,self.S:])

            #print "Max Euler", max(Euler)

            return Euler
        
        #Checks various household condidions
        def check_household_conditions(w_path, r_path, c_matrix, cK_matrix, a_matrix, Gamma, bqvec_path):
            """
                Description:
                    - Essentially returns a matrix of residuals of the left and right sides of the Houehold Euler equations 
                      to make sure the system solved correctly. Mostly used for debugging.

                Inputs:
                    - a_matrix                  = Array: [I,S+1,T+S], Savings decisions each cohort
                    - bqvec_path                = Array: [I,S,T+S], Transition path for distribution of bequests for each country
                    - cK_matrix                 = Array: [I,S,T+S], Kids Consumption decisions for each cohort
                    - c_matrix                  = Array: [I,S,T+S], Consumption decisions for each each cohort
                    - Gammma                    = Array: [I,S,T+S], Transition path of shorthand calculation variable Psi (Equation 4.22)
                    - r_path                    = Array: [T], Transition path for the intrest rate
                    - w_path                    = Array: [I,T+S], Transition path for the wage rate in each country

                Variables Called from Object:
                    - self.e                    = Array: [I,S,T+S], Labor Productivities
                    - self.T                    = Int: Number of time periods
                    - self.beta                 = Scalar: Calculated overall future discount rate
                    - self.chi                  = Scalar: Leisure preference parameter
                    - self.delta                = Scalar: Calulated overall depreciation rate
                    - self.g_A                  = Scalar: Growth rate of technology
                    - self.rho                  = Scalar: The intratemporal elasticity of substitution between consumption and leisure
                    - self.sigma                = Scalar: Rate of Time Preference

                Variables Stored in Object:
                    - None

                Other Functions Called:
                    - None

                Objects in Function:
                    - we                        = Array: [I,S,T+S], Matrix product of w and e

                Outputs:
                    - Chained_C_Condition       = Array: [I,S-1,T+S-1], Matrix of residuals in Equation 3.22
                    - Household_Euler           = Array: [I,T+S], Matrix of residuals in of the 0 remaining assets equation
                    - Modified_Budget_Constraint= Array: [I,S-1,T+S-1], Matrix of residuals in Equation 3.19

            """

            #Multiplies wages and productivities ahead of time for easy calculations of the first two equations below
            we = np.einsum("it,ist->ist",w_path[:,:self.T-1],self.e[:,:-1,:self.T-1])

            #Disparity between left and right sides of Equation 4.26
            Chained_C_Condition = cK_matrix[:,:-1,:self.T-1]**(-self.sigma)\
                                  - self.beta*(1-self.MortalityRates[:,:-1,:self.T-1])\
                                  *(cK_matrix[:,1:,1:self.T]*np.exp(self.g_A))**(-self.sigma)*(1+r_path[1:self.T]-self.delta)
            
            #Disparity between left and right sides of Equation 4.23
            Modified_Budget_Constraint = c_matrix[:,:-1,:self.T-1]\
                                         -  (we*self.lbar[:self.T-1] + (1+r_path[:self.T-1]-self.delta)*a_matrix[:,:-2,:self.T-1] + bqvec_path[:,:-1,:self.T-1]\
                                         - a_matrix[:,1:-1,1:self.T]*np.exp(self.g_A))\
                                         /(1 + self.Kids[:,:-1,:self.T-1]*Gamma[:,:-1,:self.T-1] + we*(self.chi/we)**(self.rho)  )

            #Disparity between left and right sides of Equation 4.25
            Consumption_Ratio = cK_matrix - c_matrix*Gamma

            #Any remaining assets each agent has at the end of its lifetime. Should be 0 if other Eulers are solving correctly
            Household_Euler = a_matrix[:,-1,:]

            return Chained_C_Condition, Modified_Budget_Constraint, Consumption_Ratio, Household_Euler

        #Gets consumption and assets matrices using fsolve
        def get_c_cK_a_matrices(w_path, r_path, Gamma, bqvec_path, Print_HH_Eulers, Print_caTimepaths):
            """
                Description:
                    - Solves for the optimal consumption and assets paths by searching over initial consumptions for agents alive and unborn

                Inputs:
                    - bqvec_path                     = Array: [I,S,T+S], Transition path for distribution of bequests for each country
                    - Gamma                          = Array: [I,S,T+S], Transition path of shorthand calculation variable Gamma (Equation 4.22)
                    - r_path                         = Array: [T], Transition path for the intrest rate
                    - w_path                         = Array: [I,T], Transition path for the wage rate in each country
                    - Print_caTimepaths              = Boolean: True prints out the timepaths of consumption and assets. For de-bugging purposes.
                    - Print_HH_Eulers                = Boolean: True prints out if all of the household equations were satisfied or not

                Variables Called from Object:
                    - self.a_init                    = Array: [I,S], Initial asset distribution given by User
                    - self.cKvec_ss                  = Array: [I,S], Steady state Kids consumption
                    - self.e                         = Array: [I,S,T+S], Labor Productivities
                    - self.MortalityRates            = Array: [I,S,T+S], Mortality rates of each country for each age cohort and year
                    - self.I                         = Int: Number of Countries
                    - self.S                         = Int: Number of Cohorts
                    - self.T                         = Int: Number of time periods
                    - self.chi                       = Scalar: Leisure preference parameter
                    - self.delta                     = Scalar: Calulated overall depreciation rate
                    - self.rho                       = Scalar: The intratemporal elasticity of substitution between consumption and leisure

                Variables Stored in Object:
                    - None

                Other Functions Called:
                    - HHEulerSystem = Objective function for households (final assets at death = 0). Must solve for HH conditions to be satisfied
                    - get_lifetime_decisions_Alive = Gets lifetime consumption and assets decisions for agents alive in the initial time period
                    - get_lifetime_decisions_Future = Gets lifetime consumption and assets decisions for agents to be born in the future

                Objects in Function:
                    - ck0alive_guess                 = Array: [I,S-1], Initial guess for kids consumption in this period for each agent alive
                    - ck0future_guess                = Array: [I,T+S], Initial guess for initial kids consumption for each agent to be born in the future
                    - Chained_C_Condition            = Array: [I,S,T+S], Disparity between left and right sides of Equation 3.22.
                                                                       Should be all 0s if the household problem was solved correctly.
                    - Household_Euler                = Array: [I,T+S], Leftover assets at the end of the final period each agents lives.
                                                                     Should be all 0s if the household problem was solved correctly
                    - Modified_Budget_Constraint     = Array: [I,S,T+S], Disparity between left and right sides of Equation 3.19.
                                                                       Should be all 0s if the household problem was solved correctly.

                Outputs:
                    - a_matrix[:,:-1,:self.T]        = Array: [I,S,T+S], Assets transition path for each country and cohort
                    - c_matrix[:,:,:self.T]          = Array: [I,S,T+S], Consumption transition path for each country and cohort
                    - cK_matrix[:,:,:self.T]         = Array: [I,S,T+S:, Kids Consumption transition path for each country cohort

            """

            #Initializes the consumption and assets matrices
            c_matrix = np.zeros((self.I,self.S,self.T+self.S))
            cK_matrix = np.zeros((self.I,self.S,self.T+self.S))
            a_matrix = np.zeros((self.I,self.S+1,self.T+self.S))
            a_matrix[:,:-1,0] = self.a_init

            #Equation 3.19 for the oldest agent in time t=0. Note that this agent chooses to consume everything so that it has no assets in the following period
            c_matrix[:,self.S-1,0] = (w_path[:,0]*self.e[:,self.S-1,0]*self.lbar[self.S-1] + (1 + r_path[0] - self.delta)*self.a_init[:,self.S-1] + bqvec_path[:,self.S-1,0])\
            /(1+self.Kids[:,-1,0]*Gamma[:,-1,0]+w_path[:,0]*self.e[:,self.S-1,0]*(self.chi/(w_path[:,0]*self.e[:,self.S-1,0]))**(self.rho))

            cK_matrix[:,self.S-1,0] = c_matrix[:,self.S-1,0]*Gamma[:,-1,0]

            #Initial guess for agents currently alive            
            cK0alive_guess = np.ones((self.I, self.S-1))*.3

            #Fills in c_matrix and a_matrix with the correct decisions for agents currently alive

            start=time.time()
            opt.root(Alive_EulerSystem, cK0alive_guess, args=(c_matrix, cK_matrix, a_matrix, w_path, r_path, Gamma, bqvec_path), method="krylov", tol=1e-8)
            if self.Matrix_Time: print "\nFill time: NEW UPPER USING KRYLOV", time.time()-start

            #Initializes a guess for the first vector for the fsolve to use
            cK0future_guess = np.zeros((self.I,self.T))
            for i in range(self.I):
                cK0future_guess[i,:] = np.linspace(cK_matrix[i,1,0], self.cKvec_ss[i,-1], self.T)

            #Solves for the entire consumption and assets matrices for agents not currently born
            start=time.time()
            opt.root(Future_EulerSystem, cK0future_guess, args=(c_matrix, cK_matrix, a_matrix, w_path, r_path, Gamma, bqvec_path), method="krylov", tol=1e-8)
            if self.Matrix_Time: print "lower triangle fill time NOW USING KRYLOV", time.time()-start

            #Prints consumption and assets matrices for country 0. 
            #NOTE: the output is the transform of the original matrices, so each row is time and each col is cohort
            if Print_caTimepaths:
                print "Consumption Matrix for country 0", str("("+self.I_touse[0]+")")
                print np.round(np.transpose(c_matrix[0,:,:self.T]), decimals=3)
                print "Assets Matrix for country 0", str("("+self.I_touse[0]+")")
                print np.round(np.transpose(a_matrix[0,:,:self.T]), decimals=3)

            #Prints if each set of conditions are satisfied or not
            if Print_HH_Eulers:
                #Gets matrices for the disparities of critical household conditions and constraints
                Chained_C_Condition, Modified_Budget_Constraint, Consumption_Ratio, Household_Euler = check_household_conditions(w_path, r_path, c_matrix, cK_matrix, a_matrix, Gamma, bqvec_path)
                
                #Checks to see if all of the Eulers are close enough to 0
                print "\nEuler Household satisfied:", np.isclose(np.max(np.absolute(Household_Euler)), 0), np.max(np.absolute(Household_Euler))
                print "Equation 4.26 satisfied:", np.isclose(np.max(np.absolute(Chained_C_Condition)), 0), np.max(np.absolute(Chained_C_Condition))
                print "Equation 4.23 satisfied:", np.isclose(np.max(np.absolute(Modified_Budget_Constraint)), 0), np.max(np.absolute(Modified_Budget_Constraint))
                print "Equation 4.25 satisfied", np.isclose(np.max(np.absolute(Consumption_Ratio)), 0), np.max(np.absolute(Consumption_Ratio))
                #print np.round(np.transpose(Household_Euler[0,:]), decimals=8)
                #print np.round(np.transpose(Modified_Budget_Constraint[0,:,:]), decimals=4)
                #print np.round(np.transpose(Consumption_Ratio[0,:,:]), decimals=4)

            #Returns only up until time T and not the vector
            #print c_matrix[0,:,:self.T]
            return c_matrix[:,:,:self.T], cK_matrix[:,:,:self.T], a_matrix[:,:-1,:self.T]

        #GetTPIComponents continues here
        #Equation 4.20
        w_path = np.einsum("it,i->it",np.einsum("i,t->it",self.alpha*self.A,1/r_path)**(self.alpha/(1-self.alpha)),(1-self.alpha)*self.A)

        #Equation 4.22
        Gamma = self.get_Gamma(w_path,self.e)

        #Equations 4.25, 4.23
        c_matrix, cK_matrix, a_matrix = get_c_cK_a_matrices(w_path, r_path, Gamma, bqvec_path, Print_HH_Eulers, Print_caTimepaths)

        #Equation 4.24
        lhat_path = self.get_lhat(c_matrix, w_path[:,:self.T], self.e[:,:,:self.T])

        #Equation 4.17
        n_path = self.get_n(lhat_path)

        #Equation 4.16
        kd_path = np.sum(a_matrix*self.Nhat[:,:,:self.T],axis=1)

        #Equation 4.18
        y_path = self.get_Y(kd_path,n_path)

        #Equation 4.28
        kf_path = np.outer(self.alpha*self.A, 1/r_path[:self.T])**( 1/(1-self.alpha) )*n_path - kd_path

        return w_path, c_matrix, cK_matrix, a_matrix, kd_path, kf_path, n_path, y_path, lhat_path

    def EulerSystemTPI(self, guess, Print_HH_Eulers, Print_caTimepaths):
        """
            Description:
                - Gives a system of Euler equations that must be satisfied (or = 0) for the transition paths to solve. 
            Inputs:
                - guess                     = Array [(I+1)*T]: Current guess for the transition paths of bq and r
                - Print_caTimepaths         = Boolean: True prints out the timepaths of consumption and assets. For de-bugging mostly
                - Print_HH_Eulers           = Boolean: True prints out if all of the household equations were satisfied or not

            Variables Called from Object:
                - self.MortalityRates       = Array: [I,S,T+S], Mortality rates of each country for each age cohort and year
                - self.Nhat                 = Array: [I,S,T+S], World population share of each country for each age cohort and year
                - self.FirstDyingAge        = Int: First age where mortality rates effect agents
                - self.FirstFertilityAge    = Int: First age where agents give birth
                - self.I                    = Int: Number of Countries
                - self.S                    = Int: Number of Cohorts
                - self.T                    = Int: Number of time periods
                - self.Timepath_counter     = Int: Counter that keeps track of the number of iterations in solving for the time paths
                - self.IterationsToShow     = Set: A set of user inputs of iterations of TPI graphs to show

            Variables Stored in Object:
                - None

            Other Functions Called:
                - self.GetTPIComponents     = Gets the transition paths for all the other variables in the model as a function of bqvec_path and r_path
                - self.plot_timepaths       = Takes the current iteration of the timepaths and plots them into one sheet of graphs

            Objects in Function:
                - a_matrix                  = Array: [I,S,T+S], Transition path for assets holdings in each country
                - alldeadagent_assets       = Array: [I,T+S], Assets of all of the agents who died in each period. Used to get Euler_bq.
                - bqvec_path                = Array: [I,S,T], Transition path for distribution of bequests for each country
                - cK_matrix                 = Array: [I,S,T], Transition path for Kids consumption in each country
                - c_matrix                  = Array: [I,S,T], Transition path for consumption in each country
                - Euler_bq                  = Array: [I,T], Euler equation that must be satisfied for the model to solve. See Equation 3.29
                - Euler_kf                  = Array: [T], Euler equation that must be satisfied for the model to solve. See Equation 3.24
                - kd_path                   = Array: [I,T], Transition path for total domestically-owned capital in each country
                - kf_path                   = Array: [I,T], Transition path for foreign capital in each country
                - lhat_path                 = Array: [I,S,T], Transition path for leisure for each cohort and country
                - n_path                    = Array: [I,T], Transition path for total labor supply in each country
                - r_path                    = Array: [T], Transition path for the intrest rate
                - w_path                    = Array: [I,T], Transition path for the wage rate in each country
                - y_path                    = Array: [I,T], Transition path for output in each country

            Outputs:
                - Euler_all                 = Array: [(I+1)*T], Euler_bq and Euler_kf combined to be the same shape as the input guess
        """

        #Current guess for r and bq
        guess = np.expand_dims(guess, axis=1).reshape((self.I+1,self.T))
        r_path = guess[0,:]
        bq_path = guess[1:,:]

        #Imposes the steady state on the guesses for r and bq for S periods after T
        r_path = np.hstack((r_path, np.ones(self.S)*self.r_ss))
        bq_path = np.column_stack((  bq_path,   np.outer(self.bqindiv_ss,np.ones(self.S))  ))

        #Initilizes the bequests distribution, which essentially is a copy of bq for each eligibly-aged agent
        bqvec_path = np.zeros((self.I,self.S,self.T+self.S))
        bqvec_path[:,self.FirstFertilityAge:self.FirstDyingAge,:] = np.einsum("it,s->ist", bq_path, \
                np.ones(self.FirstDyingAge-self.FirstFertilityAge))

        #Gets all the other variables in the model as a funtion of bq and r
        w_path, c_matrix, cK_matrix, a_matrix, kd_path, \
        kf_path, n_path, y_path, lhat_path = self.GetTPIComponents(bqvec_path, r_path, Print_HH_Eulers, Print_caTimepaths)

        #Sums up all the assets of agents that died in each period
        alldeadagent_assets = np.sum(a_matrix[:,self.FirstDyingAge:,:]*\
                self.MortalityRates[:,self.FirstDyingAge:,:self.T]*self.Nhat[:,self.FirstDyingAge:,:self.T], axis=1)

        #Difference between assets of dead agents and our guesss for bequests. See Equation 3.29
        Euler_bq = bq_path[:,:self.T] - alldeadagent_assets/np.sum(self.Nhat[:,self.FirstFertilityAge:self.FirstDyingAge,:self.T],\
                axis=1)

        #All the foreign-held capital must sum to 0. See Equation 3.24
        Euler_kf = np.sum(kf_path,axis=0)

        #Both Euler equations in one vector for the fsolve to play nice
        Euler_all = np.append(Euler_bq, Euler_kf)

        #Prints out info for the current iteration
        if self.Iterate: 
            print "Iteration:", self.Timepath_counter, "Min Euler:", np.min(np.absolute(Euler_all)), "Mean Euler:", np.mean(np.absolute(Euler_all))\
                    , "Max Euler_bq:", np.max(np.absolute(Euler_bq)), "Max Euler_kf", np.max(np.absolute(Euler_kf))

        #Will plot one of the graphs if the user specified outside the class
        if self.Timepath_counter in self.IterationsToShow:
            self.plot_timepaths(SAVE=False, Paths = (r_path, bq_path, w_path, c_matrix, cK_matrix, lhat_path, n_path, kd_path, kf_path))

        #Keeps track of the current iteration of solving the transition path for the model
        self.Timepath_counter += 1
        
        return Euler_all

    def Timepath_optimize(self, Print_HH_Eulers, Print_caTimepaths, Iters_to_show = set([])):
        """
            Description:
                - Solves for the transition path for each variable in the model
            Inputs:
                - Print_caTimepaths      = Boolean: True prints out the timepaths of consumption and assets. For de-bugging mostly
                - Print_HH_Eulers        = Boolean: True prints out if all of the household equations were satisfied or not
                - to_plot                = Set: Set of integers that represent iterations of the transition path solver that the user wants plotted

            Variables Called from Object:
                - self.bqindiv_ss        = Array: [I], Bequests each individual receives in the steady-state in each country
                - self.FirstDyingAge     = Int: First age where mortality rates effect agents
                - self.FirstFertilityAge = Int: First age where agents give birth
                - self.I                 = Int: Number of Countries
                - self.S                 = Int: Number of Cohorts
                - self.T                 = Int: Number of time periods
                - self.r_ss              = Scalar: Steady state intrest rate
                - self.IterationsToShow  = Set: A set of user inputs of iterations of TPI graphs to show

            Variables Stored in Object:
                - self.a_matrix          = Array: [I,S,T], Transition path for assets holdings for each cohort in each country
                - self.bqindiv_path      = Array: [I,T+S], Transition path of bq that is given to each individual
                - self.bqvec_path        = Array: [I,S,T], Transition path for distribution of bequests for each country
                - self.cK_matrix         = Array: [I,S,T], Transition path for Kids consumption for each cohort in each country
                - self.c_matrix          = Array: [I,S,T], Transition path for consumption for each cohort in each country
                - self.kd_path           = Array: [I,T], Transition path for total domestically-owned capital in each country
                - self.kf_path           = Array: [I,T], Transition path for foreign capital in each country
                - self.lhat_path         = Array: [I,S,T+S], Transition path for leisure for each cohort and country
                - self.n_path            = Array: [I,T], Transition path for total labor supply in each country
                - self.r_path            = Array: [T+S], Transition path of r from year t=0 to t=T and imposes the steady state intrest rate for S periods beyond T 
                - self.w_path            = Array: [I,T+S], Transition path for the wage rate in each country with the Steady state imposed for an additional S periods beyond T
                - self.y_path            = Array: [I,T], Transition path for output in each country

            Other Functions Called:
                - self.get_initialguesses = Gets initial guesses for the transition paths for r and bq
                - self.EulerSystemTPI = Used by opt.solve in order to search over paths for r and bq that satisfy the Euler equations for the model
                - self.GetTPIComponents = Gets all the other variables in the model once we already have found the correct paths for r and bq

            Objects in Function:
                - bqindiv_path_guess     = Array: [I,T], Initial guess for the transition path for bq
                - guess                  = Array: [(I+1)*T], Initial guess of r and bq to feed into opt.fsolve
                - paths                  = Array: [I+1,T], Output of opt.fsolve. Contains the correct transition paths for r and bq
                - rpath_guess            = Array: [T], Initial guess for the transition path for r

            Outputs:
                - None
        """
        #This is a set that will display the plot of the transition paths for all the variables in whatever iterations are in the set
        self.IterationsToShow = Iters_to_show

        #Gets an initial guess for the transition paths
        rpath_guess, bqindiv_path_guess = self.get_initialguesses()

        #Appends the guesses to feed into the opt.fsolve
        guess = np.append(rpath_guess, bqindiv_path_guess)

        #Solves for the correct transition paths
        paths = opt.root(self.EulerSystemTPI, guess, args=(Print_HH_Eulers, Print_caTimepaths), method="krylov", tol=1e-8 )


        #Reshapes the output of the opt.fsolve so that the first row is the transition path for r and
        #the second through I rows are the transition paths of bq for each country
        paths = np.expand_dims(paths, axis=1).reshape((self.I+1,self.T))         
        
        #Imposes the steady state for S years beyond time T
        self.r_path = np.hstack((paths[0,:], np.ones(self.S)*self.r_ss))
        self.bqindiv_path = np.column_stack(( paths[1:,:],  np.outer(self.bqindiv_ss,np.ones(self.S)) ))

        #Initialize bequests distribution
        self.bqvec_path = np.zeros((self.I,self.S,self.T+self.S))
        self.bqvec_path[:,self.FirstFertilityAge:self.FirstDyingAge,:] = np.einsum("it,s->ist", self.bqindiv_path, \
                np.ones(self.FirstDyingAge-self.FirstFertilityAge))

        #Gets the other variables in the model
        self.w_path, self.c_matrix, self.cK_matrix, self.a_matrix, self.kd_path, self.kf_path, self.n_path, self.y_path, self.lhat_path = \
                self.GetTPIComponents(self.bqvec_path, self.r_path, Print_HH_Eulers, Print_caTimepaths)

    def plot_timepaths(self, SAVE=False, Paths = None):
        """
            Description:
            - Take the timepaths and plots them into an image with windows of different graphs
            Inputs:
                - bq_path               = Array:[I,T+S], Given bequests path
                - cK_matrix             = Array:[I,S,T+S], Given kids consumption matrix
                - c_matrix              = Array:[I,S,T+S], Given consumption matrix
                - kd_path               = Array:[I,T+S], Given domestic capital path
                - kf_path               = Array:[I,T+S], Given foreign capital path
                - lhat_path             = Array:[I,S,T+S], Given time endowment
                - n_path                = Array:[I,T+S], Given aggregate labor productivity
                - r_path                = Array:[T+S], Given interest rate path
                - SAVE                  = Boolean: Switch that determines whether we save the graphs or simply show it.

            Variables Called from Object:
                - self.cKmatrix         = Array: [I,S], Steady State kids consumption
                - self.cvec_ss          = Array: [I,S], Steady state consumption
                - self.kd_ss            = Array: [I], Steady state total capital holdings for each country
                - self.lhat_ss          = Array: [I,S], Steady state leisure decision for each country and cohort          
                - self.n_ss             = Array: [I], Steady state foreign capital in each country
                - self.I                = Int: Number of Countries
                - self.S                = Int: Number of Cohorts
                - self.T                = Int: Number of time periods
                - self.Timepath_counter = Int: Counter that keeps track of the number of iterations in solving for the time paths
                - self.I_touse          = List: [I], Roster of countries that are being used

            Variables Stored in Object:
                - None

            Other Functions Called:
                - None

            Objects in Function:
                - name                  = String: Name of the .png file that will save the graphs.
                - title                 = String: Overall title of the sheet of graphs

            Outputs:
                - None
        """
        if Paths is None:
            r_path, bq_path, w_path, c_matrix, cK_matrix, lhat_path, n_path, kd_path, kf_path = \
            self.r_path, self.bqindiv_path, self.w_path, self.c_matrix, self.cK_matrix, self.lhat_path, self.n_path, self.kd_path, self.kf_path
        else:
            r_path, bq_path, w_path, c_matrix, cK_matrix, lhat_path, n_path, kd_path, kf_path = Paths



        title = str("S = " + str(self.S) + ", T = " + str(self.T) + ", Iter: " + str(self.Timepath_counter))
        plt.suptitle(title)

        ax = plt.subplot(331)
        for i in range(self.I):
            plt.plot(range(self.S+self.T), r_path)
        plt.title("r_path")
        #plt.legend(self.I_touse)
        ax.set_xticklabels([])


        ax = plt.subplot(332)
        for i in range(self.I):
            plt.plot(range(self.S+self.T), bq_path[i,:])
        plt.title("bqvec_path")
        ax.set_xticklabels([])


        ax = plt.subplot(333)
        for i in range(self.I):
            plt.plot(range(self.S+self.T), w_path[i,:])
        plt.title("w_path")
        ax.set_xticklabels([])


        ax = plt.subplot(334)
        for i in range(self.I):
            plt.plot(range(self.S+self.T), np.hstack((np.sum(c_matrix[i,:,:],axis=0),np.ones(self.S)*np.sum(self.cvec_ss[i,:]))) )
        plt.title("C_path")
        ax.set_xticklabels([])


        ax = plt.subplot(335)
        for i in range(self.I):
            plt.plot(range(self.S+self.T), np.hstack((np.sum(cK_matrix[i,:,:],axis=0),np.ones(self.S)*np.sum(self.cKvec_ss[i,:]))) )
        plt.title("CK_path")
        ax.set_xticklabels([])


        ax = plt.subplot(336)
        for i in range(self.I):
            plt.plot( range(self.S+self.T), np.hstack((np.sum(lhat_path[i,:,:],axis=0),np.ones(self.S)*np.sum(self.lhat_ss[i,:]))) )
        plt.title("Lhat_path")
        
        ax.set_xticklabels([])


        plt.subplot(337)
        for i in range(self.I):
            plt.plot(range(self.S+self.T), np.hstack((n_path[i,:],np.ones(self.S)*self.n_ss[i])))
        plt.xlabel("Year")
        plt.title("n_path")


        plt.subplot(338)
        for i in range(self.I):
            plt.plot(range(self.S+self.T), np.hstack((kd_path[i,:],np.ones(self.S)*self.kd_ss[i])) )
        plt.xlabel("Year")
        plt.title("kd_path")

        
        plt.subplot(339)
        for i in range(self.I):
            plt.plot(range(self.S+self.T), np.hstack((kf_path[i,:],np.ones(self.S)*self.kf_ss[i])))
        plt.xlabel("Year")
        plt.title("kf_path")



        if SAVE:
            name= "Graphs/OLGresult_Iter"+str(self.Timepath_counter)+"_"+str(self.I)+"_"+str(self.S)+"_"+str(self.sigma)+".png"
            plt.savefig(name)
            plt.clf()

        else:
            plt.show()

<|MERGE_RESOLUTION|>--- conflicted
+++ resolved
@@ -145,6 +145,7 @@
 
         else:
             self.A = np.ones(self.I) #Techonological Change, used for idential countries
+            self.classportion[1:,:] = self.classportion[0,:]
 
         #Initialize Labor Productivities
         if self.UseDiffProductivities:
@@ -247,6 +248,8 @@
                 self.Migrants[i,:,:self.MaxImmigrantAge,:self.T_1] = np.einsum("s,t->st",np.loadtxt(("Data_Files/net_migration.csv"),delimiter=','\
                         ,skiprows=1, usecols=[index+1])[self.agestopull[:self.MaxImmigrantAge]]*100, np.ones(self.T_1))
 
+
+
             #Gets initial population share
             self.Nhat[:,:,:,0] = self.N[:,:,:,0]/np.sum(self.N[:,:,:,0])
 
@@ -266,10 +269,6 @@
             #Set to the steady state for every year beyond year T_1
             self.all_FertilityRates[:,:,:,self.frange+self.T_1:] = np.tile(np.expand_dims(f_bar, axis=2), (self.I,1,1,self.T-self.T_1))
             self.MortalityRates[:,:,:,self.T_1:] = np.tile(np.expand_dims(rho_bar, axis=2), (self.I,1,1,self.T-self.T_1))
-
-            #print self.MortalityRates[:,0,:,:]==self.MortalityRates[:,1,:,:]
-            #print self.FertilityRates[:,0,:,:]==self.FertilityRates[:,1,:,:]
-            #print self.Migrants[:,0,:,:]==self.Migrants[:,1,:,:]
 
 
             #FertilityRates is exactly like all_FertilityRates except it begins at time t=0 rather than time t=-self.frange
@@ -335,7 +334,6 @@
         #Initializes immigration rates
         self.ImmigrationRates = np.zeros((self.I,self.J,self.S,self.T))
         self.Kids=np.zeros((self.I,self.J,self.S,self.T))
-
         #Getting the population and population shares from the present to year T
         for t in xrange(1,self.T):
 
@@ -362,6 +360,7 @@
                 kidsvec = np.diagonal(self.all_FertilityRates[:,:,s-self.LeaveHouseAge+1:s+1,t:t+self.LeaveHouseAge],axis1=2, axis2=3)
                 self.Kids[:,:,s,t-1] = np.sum(kidsvec,axis=2)
 
+
         #Gets Immigration rates for the final year
 
         self.ImmigrationRates[:,:,:,-1] = np.mean(self.ImmigrationRates[:,:,:,self.T_1-1],axis=0)*80/self.S
@@ -374,16 +373,15 @@
         pop_new = self.N[:,:,:,-1]
         future_year_iter = 0
 
+        print "WHILE LOOP"
         #Calculates new years of population shares until the greatest absolute difference between 2 consecutive years is less than demog_ss_tol
         while np.max(np.abs(self.Nhat[:,:,:,-1] - self.Nhat[:,:,:,-2])) > demog_ss_tol:
             pop_new[:,:,0] = np.sum((pop_old[:,:,:]*self.FertilityRates[:,:,:,-1]),axis=2)
             pop_new[:,:,1:] = pop_old[:,:,:-1]*(1+self.ImmigrationRates[:,:,:-1,-1]-self.MortalityRates[:,:,:-1,-1])
-            temp = pop_new/np.sum(pop_new)
-            temp2 = np.zeros((self.I,self.J,self.S,1))
-            temp2[:,:,:,0] = temp
-            self.Nhat = np.concatenate((self.Nhat,temp2),axis=3)
+            self.Nhat = np.concatenate( (self.Nhat, (pop_new/np.sum(pop_new)).reshape(self.I,self.J,self.S,1) ), axis=3)
+            resid = np.max(np.abs(self.Nhat[:,:,:,-1] - self.Nhat[:,:,:,-2]))
             future_year_iter += 1
-
+        print "DONE WITH WHILE LOOP"
 
         #Stores the steady state year in a seperate matrix
         self.Nhat_ss = self.Nhat[:,:,:,-1]
@@ -410,6 +408,8 @@
             self.Nhat = np.einsum("ijs,t->ijst",self.Nhat_ss,np.ones(self.T+self.S))
             self.MortalityRates = np.einsum("ijs,t->ijst",self.Mortality_ss,np.ones(self.T+self.S))
             self.Kids = np.einsum("ijs,t->ijst",self.Kids_ss,np.ones(self.T+self.S))
+
+        print "LEAVING INSIDE THE FUNC"
 
     def plotDemographics(self, T_touse="default", compare_across="T", data_year=0):
         """
@@ -630,6 +630,8 @@
                     cKvec_ss[:,j,s+1] = (  ( (self.beta*(1-self.Mortality_ss[:,j,s])*(1+r_ss-self.delta) )**(1/self.sigma) )\
                             *cKvec_ss[:,j,s]  )/np.exp(self.g_A)
 
+
+
                 #Equation 4.25
                 cvec_ss[:,:,s+1] = cKvec_ss[:,:,s+1]/Gamma_ss[:,:,s+1]
 
@@ -646,7 +648,7 @@
                                     **self.rho))*np.exp(-self.g_A)
 
 
-            #print avec_ss.shape
+            print np.ones(self.I)*(1+r_ss-self.delta), r_ss
 
             return cvec_ss, cKvec_ss, avec_ss
 
@@ -787,17 +789,13 @@
             print "HERE", bq_ss.shape
             we = np.einsum("ij,ijs->ijs",w_ss,self.e_ss)
 
-<<<<<<< HEAD
             Household_Euler = avec_ss[:,:,-1]
+            """
             Chained_C_Condition = cKvec_ss[:,:,:-1]**(-self.sigma) - \
                                  np.einsum("ijs,i->ijs",self.beta*(1-self.Mortality_ss[:,:,:-1])*(cKvec_ss[:,:,1:]*np.exp(self.g_A))**-self.sigma , (1+r_ss-self.delta) )
             Modified_Budget_Constraint = cvec_ss -( we*self.lbar_ss + np.einsum("i,ijs->ijs",(1+r_ss-self.delta), avec_ss[:,:,:-1]) + bq_ss - avec_ss[:,:,1:]*np.exp(self.g_A) )\
             /(1+self.Kids_ss*Gamma_ss+we*(self.chi/we)**self.rho)
-=======
-            we = np.einsum("ij,ijs->ijs",w_ss,self.e_ss)
-
-            Household_Euler = avec_ss[:,:,-1]
-
+            """
             Chained_C_Condition = np.zeros((self.I,self.J,self.S-1))
             Modified_Budget_Constraint = np.zeros((self.I,self.J,self.S))
 
@@ -808,8 +806,9 @@
                 Modified_Budget_Constraint[i,:,:] = cvec_ss[i,:,:] -( we[i,:,:]*self.lbar_ss + (1+r_ss[i]-self.delta)*\
                         avec_ss[i,:,:-1] + bq_ss[i,:] - avec_ss[i,:,1:]*np.exp(self.g_A) )\
                         /(1+self.Kids_ss[i,:,:]*Gamma_ss[i,:,:]+we[i,:,:]*(self.chi/we[i,:,:])**self.rho)
-
->>>>>>> 9c7293a7
+            
+
+
             Consumption_Ratio = cKvec_ss - cvec_ss*Gamma_ss
 
             return Household_Euler, Chained_C_Condition, Modified_Budget_Constraint, Consumption_Ratio
@@ -841,17 +840,13 @@
         if PrintSSEulErrors:
             Household_Euler, Chained_C_Condition, Modified_Budget_Constraint, Consumption_Ratio = checkSSEulers(cvec_ss, cKvec_ss, avec_ss, w_ss, r_ss, bq_ss, Gamma_ss)
             print "\nZero final period assets satisfied:", np.isclose(np.max(np.absolute(Household_Euler)), 0)
+            print Chained_C_Condition[0,:,:]
             print "Equation 5.20 satisfied:", np.isclose(np.max(np.absolute(Chained_C_Condition)), 0)
             print "Equation 5.17 satisfied:", np.isclose(np.max(np.absolute(Modified_Budget_Constraint)), 0)
             print "Equation 5.19 satisfied", np.isclose(np.max(np.absolute(Consumption_Ratio)), 0)
             #print Chained_C_Condition[0,:]
             #print Modified_Budget_Constraint[0,:]
-<<<<<<< HEAD
-        
-=======
-
-
->>>>>>> 9c7293a7
+
         #Snips off the final entry of assets since it is just 0 if the equations solved correctly
         avec_ss = avec_ss[:,:,:-1]
 
@@ -1086,11 +1081,7 @@
         """
         print "assets steady state:", self.avec_ss
         print "kf steady state", self.kf_ss
-<<<<<<< HEAD
         print "kd steady state", self.k_ss
-=======
-        print "k steady state", self.k_ss
->>>>>>> 9c7293a7
         print "bq steady state", self.bqindiv_ss
         print "n steady state", self.n_ss
         print "y steady state", self.y_ss
@@ -1123,67 +1114,34 @@
         """
         plt.title("Steady state across J")
         plt.subplot(231)
-<<<<<<< HEAD
         for i in range(self.I):
             plt.plot(range(self.S),self.cvec_ss[i,:,:].sum(axis=0))
-=======
-        for i in xrange(self.I):
-            for j in xrange(self.J):
-                plt.plot(xrange(self.S),self.cvec_ss[i,j,:])
->>>>>>> 9c7293a7
+
         plt.title("Consumption")
 
         plt.subplot(232)
-<<<<<<< HEAD
         for i in range(self.I):
             plt.plot(range(self.S),self.cKvec_ss[i,:,:].sum(axis=0))
-=======
-        for i in xrange(self.I):
-            for j in xrange(self.J):
-                plt.plot(xrange(self.S),self.cKvec_ss[i,j,:])
->>>>>>> 9c7293a7
+
         plt.title("Kids' Consumption")
 
         plt.subplot(233)
-<<<<<<< HEAD
         for i in range(self.I):
             plt.plot(range(self.S),self.avec_ss[i,:,:].sum(axis=0))
-=======
-        for i in xrange(self.I):
-            for j in xrange(self.J):
-                plt.plot(xrange(self.S),self.avec_ss[i,j,:])
->>>>>>> 9c7293a7
         plt.title("Assets")
 
         plt.subplot(234)
-<<<<<<< HEAD
         for i in range(self.I):
             plt.plot(range(self.S),self.lhat_ss[i,:,:].sum(axis=0))
-=======
-        for i in xrange(self.I):
-            for j in xrange(self.J):
-                plt.plot(xrange(self.S),self.lhat_ss[i,j,:])
->>>>>>> 9c7293a7
         plt.title("Leisure")
 
         plt.subplot(235)
-<<<<<<< HEAD
-        print self.bqvec_ss.shape
+
         for i in range(self.I):
             plt.plot(range(self.S),self.bqvec_ss[i,:])
-=======
-        for i in xrange(self.I):
-            for j in xrange(self.J):
-                plt.plot(xrange(self.S),self.bqvec_ss[i,:])
->>>>>>> 9c7293a7
         plt.title("Bequests")
 
-        plt.subplot(236)
-        plt.title("Legend")
-        for i in xrange(self.I):
-            for j in xrange(self.J):
-                label1= str(self.I_touse[i]) + " " + str(j)
-                plt.plot(xrange(self.S),np.zeros(self.S),label=label1)
+
 
 
         plt.legend()
