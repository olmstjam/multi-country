--- conflicted
+++ resolved
@@ -338,8 +338,6 @@
                 self.all_FertilityRates[:,:,self.FirstFertilityAge:self.LastFertilityAge+1,\
                 self.frange:]
 
-
-
     def Demographics(self, demog_ss_tol, UseSSDemog=False,VerifyDemog=False):
         """
             Description:
@@ -523,6 +521,7 @@
             self.MortalityRates = np.einsum("ijs,t->ijst",self.Mortality_ss,\
                     np.ones(self.T+self.S))
             self.Kids = np.einsum("ijs,t->ijst",self.Kids_ss,np.ones(self.T+self.S))
+        
         if VerifyDemog == True:
             print np.sum(np.sum(np.sum(self.Nhat,axis=0),axis=1),axis=0)
             print np.array_equal(self.all_FertilityRates[:,0,:,:],\
@@ -636,9 +635,6 @@
             for j in xrange(self.J):
                 PROD[:,j] = (self.A[:]*n[:,j])**(self.alphaj[j])
 
-            if self.ss_iter >= 11:
-                print n
-
             Y*=np.prod(PROD,axis=1)
 
         #elif kd.ndim== 2:
@@ -680,8 +676,8 @@
         r = self.alpha*(y/k)
 
         return r
-    
-    def get_lifetime_decisionsSS(self, cK_1, w_ss, r_ss, bq_ss):
+
+    def get_lifetime_decisionsSS(self, c_1, w_ss, r_ss, bq_ss):
             """
                 Description:
                     - 1. Solves for future consumption decisions as 
@@ -730,7 +726,7 @@
                     - cvec_ss                    = Array: [I,S], Vector of steady 
                                                           state consumption
                 """
-
+            #print "NEW"
             cKvec_ss = np.zeros((self.I,self.J,self.S))
             cvec_ss = np.zeros((self.I,self.J,self.S))
             lhat_ss = np.zeros((self.I,self.J,self.S))
@@ -739,26 +735,22 @@
             r_ss2 = np.einsum("i,j->ij", r_ss, np.ones(self.J))
             bq_ss2 = np.einsum("is,j->ijs", bq_ss, np.ones(self.J))
             we = np.einsum("ij,ijs->ijs",w_ss,self.e_ss)
-            #chiwe = (self.chi/we)**self.rho
-
-            r_ss3 = np.einsum( "i,js->ijs",r_ss,np.ones((self.J,self.S)) )
-
-            cK_1=np.reshape(cK_1,(self.I,self.J))
-            cKvec_ss[:,:,0] = cK_1
-            cvec_ss[:,:,0] = cK_1*self.chik**self.sigma
-
-            lhat_ss[:,:,0] =  self.lbar_ss-(1/self.lbar_ss)*((1.0-((cvec_ss[:,:,0]**\
-                    (-self.sigma)*we[:,:,0])/self.chil)**(self.mu/(1-self.mu))))**(-1/self.mu)
-
+
+            c_1=np.reshape(c_1,(self.I,self.J))
+            cvec_ss[:,:,0] = c_1
+            cKvec_ss[:,:,0] = c_1*self.chik**(-1/self.sigma)
+
+            lhat_ss[:,:,0] =  self.lbar_ss-(1/self.lbar_ss)*( 1.0-((cvec_ss[:,:,0]**\
+                    (-self.sigma)*we[:,:,0])/self.chil)**(self.mu/(1-self.mu)) )**(-1/self.mu)
             
             for s in xrange(self.S-1):
                
                 #5.20
-                cKvec_ss[:,:,s+1] = (np.exp(-self.g_A) * cKvec_ss[:,:,s]) * \
+                cvec_ss[:,:,s+1] = (np.exp(-self.g_A) * cvec_ss[:,:,s]) * \
                         (self.beta*(1+r_ss2-self.delta)*\
                         (1-self.Mortality_ss[:,:,s]))**(1/self.sigma)
                 #5.19
-                cvec_ss[:,:,s+1] = cKvec_ss[:,:,s+1]*self.chik**self.sigma
+                cKvec_ss[:,:,s+1] = cvec_ss[:,:,s+1]*self.chik**(-1/self.sigma)
 
 
                 lhat_ss[:,:,s+1] =  self.lbar_ss-(1/self.lbar_ss)*((1.0-((cvec_ss[:,:,s]**\
@@ -770,22 +762,11 @@
                         -cKvec_ss[:,:,s]*self.Kids_ss[:,:,s]+we[:,:,s]*\
                         (self.lbar_ss-lhat_ss[:,:,s])+avec_ss[:,:,s]*(1+r_ss2-self.delta))
 
-<<<<<<< HEAD
-            #print "Calculated Way 1",self.TEST
-            #print "Calcualted Way 2",Chained_C_Condition2
-            #print np.argwhere(abs(Chained_C_Condition2)>1)
-            #print "HERE", np.array_equal(Chained_C_Condition2,self.TEST)
-            """
-            if np.isclose(np.max(np.absolute(Chained_C_Condition2-self.TEST)),0): print "CLEAR"
-            else: 
-                print "BLAHBLAH", np.max(np.absolute(Chained_C_Condition2-self.TEST))
-                #time.sleep(2)
-            """
-=======
+
             avec_ss[:,:,s+2] = np.exp(-self.g_A)*(bq_ss2[:,:,s+1]-cvec_ss[:,:,s+1]-\
                     cKvec_ss[:,:,s+1]*self.Kids_ss[:,:,s+1]+we[:,:,s+1]*\
                     (self.lbar_ss-lhat_ss[:,:,s+1])+avec_ss[:,:,s+1]*(1+r_ss2-self.delta))
->>>>>>> 30299223
+
 
             #SPARE BIT IN BETWEEN GAMMA+ AND (SELF.CHI...): w_ss[:,j]*self.e_ss[:,j,s+1]*
 
@@ -848,7 +829,7 @@
                 - w_ss, cvec_ss, cKvec_ss, avec_ss, kd_ss, kf_ss, n_ss, y_ss, and lhat_ss
         """
 
-        def householdEuler_SS(cK_1, w_ss, r_ss, bq_ss):
+        def householdEuler_SS(c_1, w_ss, r_ss, bq_ss):
             """
                 Description:
                     - This is the function called by opt.fsolve.
@@ -890,7 +871,7 @@
 
             """
             cpath, cK_path, lhat_path, assets_path = self.get_lifetime_decisionsSS\
-                    (cK_1, w_ss, r_ss, bq_ss)
+                    (c_1, w_ss, r_ss, bq_ss)
             
             #Punisher
             Euler = assets_path[:,:,-1]
@@ -954,33 +935,16 @@
 
             Household_Euler = avec_ss[:,:,-1]
             
-            Chained_C_Condition = cKvec_ss[:,:,:-1]**(-self.sigma) - \
+            Chained_C_Condition = cvec_ss[:,:,:-1]**(-self.sigma) - \
                                  np.einsum("ijs,i->ijs",self.beta*\
                                  (1-self.Mortality_ss[:,:,:-1])*\
-                                 (cKvec_ss[:,:,1:]*np.exp(self.g_A))**-self.sigma ,\
+                                 (cvec_ss[:,:,1:]*np.exp(self.g_A))**-self.sigma ,\
                                  (1+r_ss-self.delta) )
-<<<<<<< HEAD
-            """
-            self.TEST = cKvec_ss[:,:,1:] - np.exp(-self.g_A) * cKvec_ss[:,:,:-1]*\
-                    (self.beta*(1+r_ss3[:,:,:-1]-self.delta)*\
-                    (1-self.Mortality_ss[:,:,:-1]))**(1/self.sigma)
-            """
-
-            Modified_Budget_Constraint = cvec_ss -( we*self.lbar_ss \
-                            +(1+r_ss2-self.delta)*avec_ss[:,:,:-1] + bq_ss2 \
-                            -avec_ss[:,:,1:]*np.exp(self.g_A) )\
-                            /(1+self.Kids_ss*Gamma_ss+(self.chi/we)**self.rho)
-
-            Consumption_Ratio = cKvec_ss - cvec_ss*Gamma_ss
-
-            #print "HERE2",np.array_equal(Chained_C_Condition,self.TEST)
-=======
- 
+
             Modified_Budget_Constraint = cvec_ss - ( we*(self.lbar_ss-\
                     lhat_ss) +(1+r_ss2-self.delta)*avec_ss[:,:,:-1] + \
                     bq_ss2 -avec_ss[:,:,1:]*np.exp(self.g_A)-cKvec_ss*\
                     self.Kids_ss )
->>>>>>> 30299223
 
             
             Consumption_Ratio = cKvec_ss - cvec_ss*self.chik**(-1/self.sigma)
@@ -996,21 +960,14 @@
         r_ss = self.get_r(y_ss,k_guess)
 
         #Initial guess for the first cohort's kids consumption
-        cK1_guess = np.reshape(self.innerguess,(self.I*self.J))
+        c1_guess = np.reshape(self.innerguess,(self.I*self.J))
         
-        opt_cK1, infodict, ier, mesg = opt.fsolve(householdEuler_SS, cK1_guess, args =\
-<<<<<<< HEAD
-                (w_ss, r_ss, Gamma_ss, bq_ss),full_output=True)
-        
-        if PrintSSEulErrors:
-            if ier:
-                print "INNER FSOLVE WORKS: True"
-=======
+        opt_c1, infodict, ier, mesg = opt.fsolve(householdEuler_SS, cK1_guess, args =\
                 (w_ss, r_ss, bq_ss),full_output=True)
+
         if PrintSSEulErrors:
             if ier==1:
                 print "INNER FSOLVE WORKS: YES"
->>>>>>> 30299223
             else:
                 print "ERROR MESSAGE:",mesg
 
@@ -1018,7 +975,7 @@
         #Gets the optimal paths for consumption, kids consumption and assets as a 
         #function of the first cohort's consumption
         cvec_ss, cKvec_ss, lhat_ss, avec_ss = self.get_lifetime_decisionsSS\
-                (opt_cK1, w_ss, r_ss, bq_ss)
+                (opt_c1, w_ss, r_ss, bq_ss)
         
         if PrintSSEulErrors:
 
@@ -1038,9 +995,7 @@
                     np.isclose(np.max(np.absolute(Consumption_Ratio)), 0)
             print "Equation 5.19 Max:", np.max(np.abs(Consumption_Ratio))
             print "\n"
-            #print "\n\n", Chained_C_Condition[0,:,:], "\n\n"
-            #print self.TEST[0,:,:]
-            #print "\n\n", Modified_Budget_Constraint[0,:,:], "\n\n"
+            print avec_ss[0,:]
 
 
         #Snips off the final entry of assets since it is just 0 
@@ -1149,26 +1104,13 @@
         kf_full[0] = -np.sum(kf_guess)
         kf_full[1:] = kf_guess
 
-<<<<<<< HEAD
-        if np.min(k_guess) < 0:
-            print "NEG K"
-
-        if np.min(n_guess) <= .00001:
-            return np.ones(9)*9999
-        else:
-            #k_guess[k_guess <= 0] = .01
-            #n_guess[n_guess <=0] = .01
-
-
-            #Initializes a vector of bequests received for each individial. 
-            #Will be = 0 for a block of young and a block of old cohorts
-=======
+
         if np.min(n_guess)<.0001:
             return np.ones(3*self.I-1+self.I*self.J)*9999.
         #Initializes a vector of bequests received for each individial. 
         #Will be = 0 for a block of young and a block of old cohorts
         else:
->>>>>>> 30299223
+
             bq_ss = np.zeros((self.I,self.S))
             bq_ss[:,self.FirstFertilityAge:self.FirstDyingAge] = \
                     np.einsum("i,s->is", bqindiv_ss, \
@@ -1203,11 +1145,7 @@
 
             self.ss_iter+=1
             if PrintSSEulErrors: print "Euler Errors:", Euler_all, "\nIter:", self.ss_iter
-<<<<<<< HEAD
-                    
-=======
-                
->>>>>>> 30299223
+
             return Euler_all
 
     def SteadyState(self,k_ss_guess,kf_ss_guess,n_ss_guess,bq_ss_guess,ck_guess,PrintSSEulErrors=False):
@@ -1431,13 +1369,9 @@
         print self.cvec_ss[0,:,:]
         if ShowSSSkill:
             skilllevel = {1:"Low",0:"High"}
-<<<<<<< HEAD
-            #for j in range(self.J-1,-1,-1):
+
             for j in range(self.J):
-                print j
-=======
-            for j in range(self.J-1,-1,-1):
->>>>>>> 30299223
+
                 plt.subplot(self.J*100+45-4*j)
                 plt.ylim([min(np.min(self.cvec_ss)*1.1,0), np.max(self.cvec_ss)*1.1])
                 for i in range(self.I):
