--- conflicted
+++ resolved
@@ -713,7 +713,6 @@
 
         return Y
 
-
     def get_r(self, y, k):
         """
             Description:
@@ -1208,8 +1207,7 @@
                 
         return Euler_all
 
-    def SteadyState(self,k_ss_guess,kf_ss_guess,n_ss_guess,bq_ss_guess,\
-            ck_guess,PrintSSEulErrors=False):
+    def SteadyState(self,k_ss_guess,kf_ss_guess,n_ss_guess,bq_ss_guess,ck_guess,PrintSSEulErrors=False):
         """
             Description:
                 - Finds the steady state of the OLG Model by doing the following:
@@ -1286,12 +1284,12 @@
                 - None
 
         """
-<<<<<<< HEAD
+
         self.ss_iter = 0
-=======
+
         #Saves this for later
         self.innerguess = ck_guess
->>>>>>> ac8da0d6
+
         n_ss_guess = np.reshape(n_ss_guess,(self.I*self.J))
 
         #Preparves the initial guess for the fsolve
@@ -1302,7 +1300,11 @@
 
         #Breaking up the output into its 4 components
         self.k_ss = ss[:self.I]
-        self.kf_ss = ss[self.I:self.B]
+
+        self.kf_ss = np.zeros((self.I))
+        self.kf_ss[1:] = ss[self.I:self.B]
+        self.kf_ss[0] = -np.sum(self.kf_ss[1:])
+  
         self.n_ss = np.reshape(ss[self.B:self.C],(self.I,self.J))
         self.bqindiv_ss = ss[self.C:]
 
@@ -1319,10 +1321,6 @@
                 self.r_ss, self.y_ss, self.lhat_ss = \
                 self.GetSSComponents(self.k_ss,self.kf_ss,self.n_ss,self.bqvec_ss)
 
-        self.kf_full = np.zeros((self.I))
-        self.kf_full[0] = -np.sum(self.kf_ss)
-        self.kf_full[1:] = self.kf_ss
-
 
         #Calculates and stores the steady state gamma value
         self.Gamma_ss = self.get_Gamma(self.w_ss,self.e_ss)
@@ -1345,7 +1343,7 @@
 
 
             Euler_k = np.abs(self.k_ss - \
-                    np.sum(np.sum(self.avec_ss*self.Nhat_ss,axis=1),axis=1) - self.kf_full)
+                    np.sum(np.sum(self.avec_ss*self.Nhat_ss,axis=1),axis=1) - self.kf_ss)
 
 
             Euler_n = np.abs(self.n_ss - \
@@ -1407,7 +1405,7 @@
         print "c_vec steady state", self.cvec_ss
         print "cK_vec steady state", self.cKvec_ss
 
-    def plotSSResults(self):
+    def plotSSResults(self,ShowSSSkill):
         """
             Description:
                 - Plots the final calculations of the Steady State
@@ -1430,42 +1428,119 @@
             Outputs:
                 - None
         """
-        plt.title("Steady state across J")
-        plt.subplot(231)
+
+        
+        if ShowSSSkill:
+            skilllevel = {0:"Low",1:"High"}
+            for j in range(self.J-1,-1,-1):
+                plt.subplot(self.J*100+45-4*j)
+                plt.ylim([min(np.min(self.cvec_ss)*1.1,0), np.max(self.cvec_ss)*1.1])
+                for i in range(self.I):
+                    plt.plot(range(self.S),self.cvec_ss[i,j,:])
+                plt.title(str(skilllevel[j])+"-Skill "+"Consumption")
+
+                plt.subplot(self.J*100+46-4*j)
+                plt.ylim([min(np.min(self.cKvec_ss)*1.1,0), np.max(self.cKvec_ss)*1.1])
+                for i in range(self.I):
+                    plt.plot(range(self.S),self.cKvec_ss[i,j,:])
+                plt.title(str(skilllevel[j])+"-Skill "+"Kids' Consumption")
+
+                plt.subplot(self.J*100+47-4*j)
+                plt.ylim([min(np.min(self.avec_ss)*1.1,0), np.max(self.avec_ss)*1.1])
+                for i in range(self.I):
+                    plt.plot(range(self.S),self.avec_ss[i,j,:])
+                plt.title(str(skilllevel[j])+"-Skill "+"Assets")
+
+                plt.subplot(self.J*100+48-4*j)
+                plt.ylim([min(np.min(self.lhat_ss)*1.1,0), np.max(self.lhat_ss)*1.1])
+                for i in range(self.I):
+                    plt.plot(range(self.S),self.lhat_ss[i,j,:])
+                plt.title(str(skilllevel[j])+"-Skill "+"Leisure")
+
+            plt.legend()
+            plt.show()
+            titles = ["Low-Skill Labor", "High-Skill Labor", "Low-Skill Wage", "High-Skill Wage",\
+                      "Capital Stock (K)","Foreign Capital", "Rental Rate", "Bequests"]
+
+            for itr, var in enumerate(\
+                [self.n_ss[:,0],self.n_ss[:,1],self.w_ss[:,0],self.w_ss[:,1],self.k_ss,self.kf_ss,self.r_ss,self.bqindiv_ss]):
+
+                plt.subplot(241+itr)
+                plt.title(titles[itr])
+                for i in range(self.I):
+                    plt.plot(range(self.S), np.ones(self.S)*var[i])
+
+        else:
+            plt.title("Steady state across J")
+            plt.subplot(231)
+            for i in range(self.I):
+                plt.plot(range(self.S),self.cvec_ss[i,:,:].sum(axis=0))
+
+            plt.title("Consumption")
+
+            plt.subplot(222)
+            for i in range(self.I):
+                plt.plot(range(self.S),self.cKvec_ss[i,:,:].sum(axis=0))
+
+            plt.title("Kids' Consumption")
+
+            plt.subplot(223)
+            for i in range(self.I):
+                plt.plot(range(self.S),self.avec_ss[i,:,:].sum(axis=0))
+            plt.title("Assets")
+
+            plt.subplot(224)
+            for i in range(self.I):
+                plt.plot(range(self.S),self.lhat_ss[i,:,:].sum(axis=0))
+            plt.title("Leisure")
+
+        plt.legend()
+
+        plt.show()
+
+    def plotSSResults2(self):
+
+        plt.subplot(331)
+        bigk_ss = np.einsum("i,s->is",self.k_ss,np.ones(self.S))
+        for i in range(I):
+            plt.plot(range(self.S),bigk_ss[i,:])
+        plt.title("k_ss")
+
+        plt.subplot(332)
+        bigkf_ss = np.einsum("i,s->is",self.kf_ss,np.ones(self.S))
+        for i in range(I):
+            plt.plot(range(self.S),bigkf_ss[i,:])
+        plt.title("kf_ss")
+
+        plt.subplot(333)
+        bign_ss = np.einsum("i,s->is",self.n_ss,np.ones(self.S))
+        for i in range(I):
+            plt.plot(range(self.S),bigkf_ss[i,:])
+        plt.title("kf_ss")
+
+        """
+        plt.subplot(334)
         for i in range(self.I):
             plt.plot(range(self.S),self.cvec_ss[i,:,:].sum(axis=0))
-
         plt.title("Consumption")
 
-        plt.subplot(232)
+        plt.subplot(335)
         for i in range(self.I):
             plt.plot(range(self.S),self.cKvec_ss[i,:,:].sum(axis=0))
-
         plt.title("Kids' Consumption")
 
-        plt.subplot(233)
+        plt.subplot(338)
         for i in range(self.I):
             plt.plot(range(self.S),self.avec_ss[i,:,:].sum(axis=0))
         plt.title("Assets")
 
-        plt.subplot(234)
+        plt.subplot(336)
         for i in range(self.I):
             plt.plot(range(self.S),self.lhat_ss[i,:,:].sum(axis=0))
         plt.title("Leisure")
-
-        plt.subplot(235)
-
-        for i in range(self.I):
-            plt.plot(range(self.S),self.bqvec_ss[i,:])
-        plt.title("Bequests")
-
-
-
-
-        #plt.legend()
-
-        plt.show()
-
+        """
+
+    
     def plotSSUtility(self, cK_1):
         """
             Description: 
