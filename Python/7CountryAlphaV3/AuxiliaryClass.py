--- conflicted
+++ resolved
@@ -761,23 +761,16 @@
                 cKvec_ss[:,:,s+1] = cvec_ss[:,:,s+1]*self.chik**(1/self.sigma)
 
                 
-<<<<<<< HEAD
-=======
                 lhat_ss[:,:,s+1] =  (1.0-np.abs(1.0+((cvec_ss[:,:,s+1]**(-self.sigma)*\
                         we[:,:,s+1])/self.chil)**(self.mu/(1-self.mu)))**(-1/self.mu))*\
                         self.lbar_ss
                 #print lhat_ss[0,:,s], (1.0-((cvec_ss[0,:,s]**\
                         #(-self.sigma)*we[0,:,s])/self.chil)**(self.mu/(1-self.mu)))
->>>>>>> 4961fe07
+
 
                 avec_ss[:,:,s+1] = np.exp(-self.g_A)*(bq_ss2[:,:,s]-cvec_ss[:,:,s]\
                         -cKvec_ss[:,:,s]*self.Kids_ss[:,:,s]+we[:,:,s]*\
                         (self.lbar_ss-lhat_ss[:,:,s])+avec_ss[:,:,s]*(1+r_ss2-self.delta))
-            
-            print lhat_ss[0,0,:]
-            print cvec_ss[:,:,s+1]**(-self.sigma)*we[:,:,s+1]/self.chil
-            print (cvec_ss[:,:,s+1]**(-self.sigma)*we[:,:,s+1])/self.chil)\
-                        **(self.mu/(1-self.mu))
 
 
             avec_ss[:,:,s+2] = np.exp(-self.g_A)*(bq_ss2[:,:,s+1]-cvec_ss[:,:,s+1]-\
