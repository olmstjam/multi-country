import time
import numpy as np
import AuxiliaryClass as AUX
from scipy.sparse import spdiags as spdiags
import scipy.sparse as sparse

np.set_printoptions(threshold = 3000, linewidth=2000, suppress=True)

TimeModel=True #Activates timing the model

def Multi_Country(S,I,sigma):

    #NOTE:To run the model, simply run the Multi_Country function with your chosen levels
    #of the number of cohorts (S), the number of countries (I) and slope parameter (sigma)

    #THIS SETS ALL OF THE USER PARAMETERS

    #Country Rosters
    I_dict = {"usa":0,"eu":1,"japan":2,"china":3,"india":4,"russia":5,"korea":6}
    I_touse = ["eu","russia","usa","japan","korea","china","india"] 

    #Parameters Zone
    g_A = 0.015 #Technical growth rate
    beta_ann=.95 #Annual discount rate
    delta_ann=.08 #Annual depreciation rate
    alpha = .3 #Capital Share of production
    chi = 1.5 #Preference for lesiure
    rho = 1.3 #Other New Parameter

    #Convergence Tolerances
    demog_ss_tol = 1e-8 #Used in getting ss for population share


    #PROGRAM LEVERS:
    CalcTPI = True #Activates the calculation of Time Path Iteration

    #For terminal output
    PrintAges = False #Prints the different key ages in the demographics
    PrintLoc = False #Displays the current locations of the program inside key TPI functions
    PrintSSEulErrors = False #Prints the euler errors in each attempt of calculating the steady state
    PrintSS = False #Prints the result of the Steady State functions
    Print_cabqTimepaths = False #Prints the consumption, assets, and bequests timepath as it gets filled in for each iteration of TPI
    Print_HH_Eulers = False #Prints whether the equations for the household decisions are satisfied (Equations 3.22, 3.19, and sum(assets) = 0)
    CheckerMode = False #Activates not printing much of anything, used in conjunction with RobustChecker.py
    Iterate = True #Shows the current iteration number and the associated Eulers

    #For plots to display or save
    DemogGraphs = False #Activates graphing graphs with demographic data and population shares
    ShowSSGraphs = False #Activates graphs for steady-state solutions for consumption, assets, and bequests
    TPIGraphs = False #Activates showing the final graphs
    iterations_to_plot = set([257]) #Which iterations of the timepath fsolve you want to plot

    #For using differing ways to solve the model
    UseStaggeredAges = True #Activates using staggered ages
    UseDiffDemog = True #Turns on different demographics for each country
    UseSSDemog = True #Activates using only steady state demographics for TPI calculation
    UseDiffProductivities = False #Activates having e vary across cohorts
    UseTape = True #Activates setting any value of kd<0 to 0.001 in TPI calculation
    ADJUSTKOREAIMMIGRATION = True #Activates dividing Korean immigration by 100 to correctly scale with other countrys' immigration rates
    
    VectorizeHouseholdSolver = True #Activates solving the household decision equations for all agents of a single age instead of each agent seperatly
    PinInitialValues = False
    UsePrev_c0 = False

    #Adjusts the country list if we are using less than 7 Countries
    if len(I_touse) < I:
        print "WARNING: We are changing I from", I, "to", len(I_touse), "to fit the length of I_touse. So the countries we are using now are", I_touse
        I = len(I_touse)
        time.sleep(2)

    elif len(I_touse) > I:
        print "WARNING: We are changing I_touse from", I_touse, "to", I_touse[:I], "so there are", I, "regions"
        I_touse = I_touse[:I]
        time.sleep(2)

    ##INPUTS INTO THE CLASS###

    Country_Roster = (I_dict, I_touse)

    HH_params = (S,I,beta_ann,sigma)

    Firm_Params = (alpha, delta_ann, chi, rho, g_A)

    Tolerances = (demog_ss_tol)

    Levers = (CalcTPI, PrintAges,PrintLoc,PrintSSEulErrors,PrintSS,ShowSSGraphs,Print_cabqTimepaths,Print_HH_Eulers,\
              CheckerMode,Iterate,DemogGraphs,TPIGraphs,UseStaggeredAges,UseDiffDemog,UseSSDemog,UseDiffProductivities,\
              UseTape,ADJUSTKOREAIMMIGRATION,VectorizeHouseholdSolver,PinInitialValues,UsePrev_c0)

    ##WHERE THE MAGIC HAPPENS ##

    Model = AUX.OLG(Country_Roster,HH_params,Firm_Params,Levers,Tolerances)

    #Demographics
    Model.Import_Data()
    Model.Demographics()

    #Steady State

    #STEADY STATE INITIAL GUESSES

    r_ss_guess = .2
    bq_ss_guess = np.ones(I)*.2
    Model.SteadyState(r_ss_guess, bq_ss_guess)

    #Timepath Iteration
    
    r_init = Model.r_ss*1.05
    bq_init = Model.bq_ss*.95
    a_init = Model.avec_ss*.7
    Model.set_initial_values(r_init, bq_init, a_init)

    if CalcTPI: Model.Timepath_fsolve(to_plot = iterations_to_plot)

    pass

#Input parameters for S, I and sigma here then execute this file to
#run the model.

start = time.time()
<<<<<<< HEAD
Multi_Country(40,7,4)
print "Finished in ", time.time()-start, "seconds"
=======
Multi_Country(20,2,4)
tottime=time.time()-start

if TimeModel==True:
    minutes=int(tottime/60)
    hours=int(minutes/60)
    seconds=tottime-minutes*60
    minutes=minutes-hours*60
    print "The code took:", hours, "hours,", minutes, "minutes and", seconds, "seconds to complete"
>>>>>>> 70c24603
<|MERGE_RESOLUTION|>--- conflicted
+++ resolved
@@ -1,8 +1,6 @@
 import time
 import numpy as np
 import AuxiliaryClass as AUX
-from scipy.sparse import spdiags as spdiags
-import scipy.sparse as sparse
 
 np.set_printoptions(threshold = 3000, linewidth=2000, suppress=True)
 
@@ -16,8 +14,8 @@
     #THIS SETS ALL OF THE USER PARAMETERS
 
     #Country Rosters
-    I_dict = {"usa":0,"eu":1,"japan":2,"china":3,"india":4,"russia":5,"korea":6}
-    I_touse = ["eu","russia","usa","japan","korea","china","india"] 
+    I_dict = {"usa":0,"eu":1,"japan":2,"china":3,"india":4,"russia":5,"korea":6} #DONT CHANGE
+    I_touse = ["eu","russia","usa","japan","korea","china","india"] #CAN CHANGE
 
     #Parameters Zone
     g_A = 0.015 #Technical growth rate
@@ -30,10 +28,7 @@
     #Convergence Tolerances
     demog_ss_tol = 1e-8 #Used in getting ss for population share
 
-
     #PROGRAM LEVERS:
-    CalcTPI = True #Activates the calculation of Time Path Iteration
-
     #For terminal output
     PrintAges = False #Prints the different key ages in the demographics
     PrintLoc = False #Displays the current locations of the program inside key TPI functions
@@ -45,22 +40,19 @@
     Iterate = True #Shows the current iteration number and the associated Eulers
 
     #For plots to display or save
-    DemogGraphs = False #Activates graphing graphs with demographic data and population shares
+    DemogGraphs = True #Activates graphing graphs with demographic data and population shares
     ShowSSGraphs = False #Activates graphs for steady-state solutions for consumption, assets, and bequests
     TPIGraphs = False #Activates showing the final graphs
-    iterations_to_plot = set([257]) #Which iterations of the timepath fsolve you want to plot
+    iterations_to_plot = set([]) #Which iterations of the timepath fsolve you want to plot
 
     #For using differing ways to solve the model
-    UseStaggeredAges = True #Activates using staggered ages
     UseDiffDemog = True #Turns on different demographics for each country
-    UseSSDemog = True #Activates using only steady state demographics for TPI calculation
+    UseSSDemog = False #Activates using only steady state demographics for TPI calculation
     UseDiffProductivities = False #Activates having e vary across cohorts
     UseTape = True #Activates setting any value of kd<0 to 0.001 in TPI calculation
     ADJUSTKOREAIMMIGRATION = True #Activates dividing Korean immigration by 100 to correctly scale with other countrys' immigration rates
     
     VectorizeHouseholdSolver = True #Activates solving the household decision equations for all agents of a single age instead of each agent seperatly
-    PinInitialValues = False
-    UsePrev_c0 = False
 
     #Adjusts the country list if we are using less than 7 Countries
     if len(I_touse) < I:
@@ -81,19 +73,19 @@
 
     Firm_Params = (alpha, delta_ann, chi, rho, g_A)
 
-    Tolerances = (demog_ss_tol)
+    Levers = (PrintAges,PrintLoc,PrintSSEulErrors,PrintSS,ShowSSGraphs,Print_cabqTimepaths,Print_HH_Eulers,\
+              CheckerMode,Iterate,TPIGraphs,UseDiffDemog,UseDiffProductivities,UseTape,\
+              ADJUSTKOREAIMMIGRATION,VectorizeHouseholdSolver)
 
-    Levers = (CalcTPI, PrintAges,PrintLoc,PrintSSEulErrors,PrintSS,ShowSSGraphs,Print_cabqTimepaths,Print_HH_Eulers,\
-              CheckerMode,Iterate,DemogGraphs,TPIGraphs,UseStaggeredAges,UseDiffDemog,UseSSDemog,UseDiffProductivities,\
-              UseTape,ADJUSTKOREAIMMIGRATION,VectorizeHouseholdSolver,PinInitialValues,UsePrev_c0)
 
     ##WHERE THE MAGIC HAPPENS ##
 
-    Model = AUX.OLG(Country_Roster,HH_params,Firm_Params,Levers,Tolerances)
+    Model = AUX.OLG(Country_Roster,HH_params,Firm_Params,Levers)
 
     #Demographics
-    Model.Import_Data()
-    Model.Demographics()
+    Model.Demographics(demog_ss_tol, UseSSDemog=UseSSDemog)
+    if DemogGraphs:
+        Model.plotDemographics(T_touse="default", compare_across="T", data_year=0)
 
     #Steady State
 
@@ -110,7 +102,7 @@
     a_init = Model.avec_ss*.7
     Model.set_initial_values(r_init, bq_init, a_init)
 
-    if CalcTPI: Model.Timepath_fsolve(to_plot = iterations_to_plot)
+    Model.Timepath_fsolve(to_plot = iterations_to_plot)
 
     pass
 
@@ -118,11 +110,7 @@
 #run the model.
 
 start = time.time()
-<<<<<<< HEAD
-Multi_Country(40,7,4)
-print "Finished in ", time.time()-start, "seconds"
-=======
-Multi_Country(20,2,4)
+Multi_Country(80,7,4)
 tottime=time.time()-start
 
 if TimeModel==True:
@@ -131,4 +119,3 @@
     seconds=tottime-minutes*60
     minutes=minutes-hours*60
     print "The code took:", hours, "hours,", minutes, "minutes and", seconds, "seconds to complete"
->>>>>>> 70c24603
