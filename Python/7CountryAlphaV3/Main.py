--- conflicted
+++ resolved
@@ -41,7 +41,7 @@
 
     PrintSSEulErrors = True #Prints the euler errors in each attempt of calculating the 
                             #steady state
-    PrintSS = True #Prints the result of the Steady State functions
+    PrintSS = False #Prints the result of the Steady State functions
     Print_caTimepaths = False #Prints the consumption, assets, and bequests 
                               #timepath as it gets filled in for each iteration of TPI
     Print_HH_Eulers = True #Prints whether the equations for the household decisions 
@@ -59,6 +59,7 @@
                         #and population shares
     ShowSSGraphs = True #Activates graphs for steady-state solutions for 
                         #consumption, assets, and bequests
+    ShowSSSkill = True
     iterations_to_plot = set([]) #Which iterations of the timepath fsolve you want to plot
     SaveFinalTPIPlot = True #Saves the final (and hopefully converged) time 
                             #path plot as a .png file
@@ -113,16 +114,7 @@
     if DemogGraphs: Model.plotDemographics(T_touse="default", compare_across="T", data_year=0)
     #Model.immigrationplot()
 
-<<<<<<< HEAD
-    #STEADY STATE INITIAL GUESSES
-    k_ss_guess = np.ones((I))*.2
-    kf_ss_guess = np.zeros((I-1))
-    n_ss_guess = np.ones((I,J))*.2
-    bq_ss_guess = np.ones((I))*.2    
 
-    #Steady State
-    Model.SteadyState(k_ss_guess,kf_ss_guess,n_ss_guess, bq_ss_guess,Print_HH_Eulers)
-=======
     #STEADY STATE OUTER FSOLVE GUESS
     k_ss_guess = np.ones((I))*.2555
     kf_ss_guess = np.ones((I-1))*.022
@@ -134,10 +126,10 @@
 
 
     #Steady State
-    Model.SteadyState(k_ss_guess,kf_ss_guess,n_ss_guess, bq_ss_guess,ck_innerfsolve_guess)
->>>>>>> ac8da0d6
+    Model.SteadyState(k_ss_guess,kf_ss_guess,n_ss_guess, bq_ss_guess,ck_innerfsolve_guess,PrintSSEulErrors)
+
     if PrintSS: Model.PrintSSResults()
-    if ShowSSGraphs: Model.plotSSResults()
+    if ShowSSGraphs: Model.plotSSResults(ShowSSSkill)
 
     #Timepath Iteration
     '''
@@ -160,14 +152,8 @@
 start = time.time()
 # S-Number of Cohorts, I-Number of Countries, J-Number of Skill classes
 # S, I, J and sigma. S and I are integers. Sigma may not be.
-<<<<<<< HEAD
-
 
 Multi_Country(80,7,2,4)
-
-=======
-Multi_Country(20,2,2,4)
->>>>>>> ac8da0d6
 
 tottime=time.time()-start
 
