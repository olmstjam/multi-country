from __future__ import division
import time
import numpy as np
import AuxiliaryClass as AUX
np.set_printoptions(threshold = 3000, linewidth=2000, suppress=True)

TimeModel=True #Activates timing the model

def Multi_Country(S,I,J,sigma):

    #NOTE:To run the model, simply run the Multi_Country function with your chosen levels
    #of the number of cohorts (S), the number of countries (I), the number of 
    #skill classes (J) and slope parameter (sigma)

    #THIS SETS ALL OF THE USER PARAMETERS

    #Country Rosters
    I_dict = {"usa":0,"eu":1,"japan":2,"china":3,"india":4,"russia":5,"korea":6} #DONT CHANGE
    I_HighSkill = np.array([.3,.3,.3,.25,.25,.3,.3]) #CAN CHANGE
    I_touse = ["eu","russia","usa","japan","korea","china","india"] #CAN CHANGE

    #NOTE: I_HighSkill sets the portion of each country's population that's deemed 
    #"high skill". The remaining portion will be divided equally among the remaining classes.

    #Parameters Zone
    g_A = 0.015 #Technical growth rate
    beta_ann=.95 #Annual discount rate
    delta_ann=.08 #Annual depreciation rate
    alpha = .30 #Capital Share of production
    alphaj = np.array([.45,.25]) #Share of production for each labor class
    chi = 1.5 #Preference for lesiure
    rho = .4 #Intratemporal elasticity of substitution


    #Convergence Tolerances
    demog_ss_tol = 1e-8 #Used in getting ss for population share

    #PROGRAM LEVERS:
    #For terminal output
    PrintAges = False #Displays the current locations of the program inside key TPI functions

    PrintSSEulErrors = True #Prints the euler errors in each attempt of calculating the 
                            #steady state
    PrintSS = False #Prints the result of the Steady State functions
    Print_caTimepaths = False #Prints the consumption, assets, and bequests 
                              #timepath as it gets filled in for each iteration of TPI
    Print_HH_Eulers = True #Prints whether the equations for the household decisions 
                            #are satisfied (Equations 3.22, 3.19, and sum(assets) = 0)
    Print_Fill_Matricies_Time = False #Activiates Printing the total time it takes to 
                                      #fill the upper and lower diagonal matricies
    CheckerMode = False #Activates not printing much of anything, used in conjunction 
                        #with RobustChecker.py

    Iterate = True #Shows the current iteration number and the associated Eulers
    ShaveTime = False #Shaves off a little more time for TPI.

    #For plots to display or save
    DemogGraphs = False #Activates graphing graphs with demographic data 
                        #and population shares
    ShowSSGraphs = True #Activates graphs for steady-state solutions for 
                        #consumption, assets, and bequests
    ShowSSSkill = True
    iterations_to_plot = set([]) #Which iterations of the timepath fsolve you want to plot
    SaveFinalTPIPlot = True #Saves the final (and hopefully converged) time 
                            #path plot as a .png file

    #For using differing ways to solve the model
    UseDiffDemog = True #Turns on different demographics for each country
    UseSSDemog = False #Activates using only steady state demographics for TPI calculation
    UseDiffProductivities = False #Activates having e vary across cohorts

    #Adjusts the country list if we are using less than 7 Countries
    if len(I_touse) < I:
        print "WARNING: We are changing I from", I, "to", len(I_touse),\
                "to fit the length of I_touse. So the countries we are using now are", I_touse
        I = len(I_touse)
        I_HighSkill = I_HighSkill[:I]
        time.sleep(2)

    elif len(I_touse) > I:
        print "WARNING: We are changing I_touse from", I_touse,\
                "to", I_touse[:I], "so there are", I, "regions"
        I_touse = I_touse[:I]
        I_HighSkill = I_HighSkill[:I]
        time.sleep(2)

    #Does a quick check on labor classes and their share of production, 
    #to make sure the conditions are met
    if len(alphaj)==J:
        if np.sum(alphaj)+alpha==1:
            print "Shares confirmed!"
        else:
            raise ValueError("Production shares MUST sum to 1!")
    else:
        raise ValueError("The number of production shares (alphaj's length)\
                MUST equal the number of classes (J)")


    ##INPUTS INTO THE CLASS###
    Country_Roster = (I_dict, I_touse,I_HighSkill)

    HH_params = (S,I,J,beta_ann,sigma)

    Firm_Params = (alpha, delta_ann, chi, rho, g_A,alphaj)

    Levers = (PrintAges,CheckerMode,Iterate,UseDiffDemog,UseDiffProductivities,\
            Print_Fill_Matricies_Time,ShaveTime)

    #Initialize the class instance
    Model = AUX.OLG(Country_Roster,HH_params,Firm_Params,Levers)

    #Demographics
    Model.Demographics(demog_ss_tol, UseSSDemog)
    if DemogGraphs: Model.plotDemographics(T_touse="default", compare_across="T", data_year=0)
    #Model.immigrationplot()

    
    #STEADY STATE OUTER FSOLVE GUESS
    k_ss_guess = np.ones((I))*.2555
    kf_ss_guess = np.ones((I-1))*.022
    n_ss_guess = np.ones((I,J))*.2555
    bq_ss_guess = np.ones((I))*.2555

    #STEADY STATE INNER FSOLVE GUESS
    ck_innerfsolve_guess = np.ones((I,J))*.2


    #Steady State
    Model.SteadyState(k_ss_guess,kf_ss_guess,n_ss_guess, bq_ss_guess,ck_innerfsolve_guess\
            ,PrintSSEulErrors)

    if PrintSS: Model.PrintSSResults()
    if ShowSSGraphs: Model.plotSSResults(ShowSSSkill)
    
    #Timepath Iteration
    '''
    r_init = Model.r_ss*1.05
    bq_init = Model.bqindiv_ss*.95
    a_init = Model.avec_ss*.7
    
    Model.set_initial_values(r_init, bq_init, a_init)


    Model.Timepath_optimize(Print_HH_Eulers, Print_caTimepaths, iterations_to_plot)
    if SaveFinalTPIPlot: Model.plot_timepaths(SAVE=True)
    '''



#Input parameters for S, I and sigma here then execute this file to
#run the model.

start = time.time()
# S-Number of Cohorts, I-Number of Countries, J-Number of Skill classes
# S, I, J and sigma. S and I are integers. Sigma may not be.
<<<<<<< HEAD

Multi_Country(20,2,2,4)

=======
Multi_Country(20,2,2,4)
>>>>>>> 9796a791
tottime=time.time()-start

if TimeModel==True:
    minutes=int(tottime/60)
    hours=int(minutes/60)
    days=int(hours/24)
    seconds=tottime-minutes*60
    minutes=minutes-hours*60
    hours=hours-days*24
    print "The code took:",days,"days,", hours, "hours,", minutes, "minutes and", seconds,\
            "seconds to complete"
<|MERGE_RESOLUTION|>--- conflicted
+++ resolved
@@ -57,7 +57,7 @@
     #For plots to display or save
     DemogGraphs = False #Activates graphing graphs with demographic data 
                         #and population shares
-    ShowSSGraphs = True #Activates graphs for steady-state solutions for 
+    ShowSSGraphs = False #Activates graphs for steady-state solutions for 
                         #consumption, assets, and bequests
     ShowSSSkill = True
     iterations_to_plot = set([]) #Which iterations of the timepath fsolve you want to plot
@@ -153,13 +153,9 @@
 start = time.time()
 # S-Number of Cohorts, I-Number of Countries, J-Number of Skill classes
 # S, I, J and sigma. S and I are integers. Sigma may not be.
-<<<<<<< HEAD
 
 Multi_Country(20,2,2,4)
 
-=======
-Multi_Country(20,2,2,4)
->>>>>>> 9796a791
 tottime=time.time()-start
 
 if TimeModel==True:
