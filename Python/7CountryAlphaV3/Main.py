from __future__ import division
import time
import numpy as np
import AuxiliaryClass as AUX
np.set_printoptions(threshold = 3000, linewidth=2000, suppress=True)

TimeModel=True #Activates timing the model

def Multi_Country(S,I,J,sigma):

    #NOTE:To run the model, simply run the Multi_Country function with your chosen levels
    #of the number of cohorts (S), the number of countries (I), the number of 
    #skill classes (J) and slope parameter (sigma)

    #THIS SETS ALL OF THE USER PARAMETERS

    #Country Rosters
    I_dict = {"usa":0,"eu":1,"japan":2,"china":3,"india":4,"russia":5,"korea":6} #DONT CHANGE
    I_HighSkill = np.array([.3,.3,.3,.25,.25,.3,.3]) #CAN CHANGE
    I_touse = ["eu","russia","usa","japan","korea","china","india"] #CAN CHANGE

    #NOTE: I_HighSkill sets the portion of each country's population that's deemed 
    #"high skill". The remaining portion will be divided equally among the remaining classes.

    #Parameters Zone
    g_A = 0.015 #Technical growth rate
    beta_ann=.95 #Annual discount rate
    delta_ann=.08 #Annual depreciation rate
    alpha = .3 #Capital Share of production
    alphaj = np.array([.25,.45]) #Share of production for each labor class
    chi = 1.5 #Preference for lesiure
    rho = .4 #Intratemporal elasticity of substitution


    #Convergence Tolerances
    demog_ss_tol = 1e-8 #Used in getting ss for population share

    #PROGRAM LEVERS:
    #For terminal output
    PrintAges = False #Displays the current locations of the program inside key TPI functions

    PrintSSEulErrors = True #Prints the euler errors in each attempt of calculating the 
                            #steady state
    PrintSS = False #Prints the result of the Steady State functions
    Print_caTimepaths = False #Prints the consumption, assets, and bequests 
                              #timepath as it gets filled in for each iteration of TPI
    Print_HH_Eulers = False #Prints whether the equations for the household decisions 
                            #are satisfied (Equations 3.22, 3.19, and sum(assets) = 0)
    Print_Fill_Matricies_Time = False #Activiates Printing the total time it takes to 
                                      #fill the upper and lower diagonal matricies
    CheckerMode = False #Activates not printing much of anything, used in conjunction 
                        #with RobustChecker.py

    Iterate = True #Shows the current iteration number and the associated Eulers
    ShaveTime = False #Shaves off a little more time for TPI.

    #For plots to display or save
    DemogGraphs = False #Activates graphing graphs with demographic data 
                        #and population shares
    ShowSSGraphs = False #Activates graphs for steady-state solutions for 
                        #consumption, assets, and bequests
    iterations_to_plot = set([]) #Which iterations of the timepath fsolve you want to plot
    SaveFinalTPIPlot = True #Saves the final (and hopefully converged) time 
                            #path plot as a .png file

    #For using differing ways to solve the model
    UseDiffDemog = True #Turns on different demographics for each country
    UseSSDemog = False #Activates using only steady state demographics for TPI calculation
    UseDiffProductivities = False #Activates having e vary across cohorts

    #Adjusts the country list if we are using less than 7 Countries
    if len(I_touse) < I:
        print "WARNING: We are changing I from", I, "to", len(I_touse),\
                "to fit the length of I_touse. So the countries we are using now are", I_touse
        I = len(I_touse)
        I_HighSkill = I_HighSkill[:I]
        time.sleep(2)

    elif len(I_touse) > I:
        print "WARNING: We are changing I_touse from", I_touse,\
                "to", I_touse[:I], "so there are", I, "regions"
        I_touse = I_touse[:I]
        I_HighSkill = I_HighSkill[:I]
        time.sleep(2)

    #Does a quick check on labor classes and their share of production, 
    #to make sure the conditions are met
    if len(alphaj)==J:
        if np.sum(alphaj)+alpha==1:
            print "Shares confirmed!"
        else:
            raise ValueError("Production shares MUST sum to 1!")
    else:
        raise ValueError("The number of production shares (alphaj's length)\
                MUST equal the number of classes (J)")


    ##INPUTS INTO THE CLASS###
    Country_Roster = (I_dict, I_touse,I_HighSkill)

    HH_params = (S,I,J,beta_ann,sigma)

    Firm_Params = (alpha, delta_ann, chi, rho, g_A,alphaj)

    Levers = (PrintAges,CheckerMode,Iterate,UseDiffDemog,UseDiffProductivities,\
            Print_Fill_Matricies_Time,ShaveTime)

    #Initialize the class instance
    Model = AUX.OLG(Country_Roster,HH_params,Firm_Params,Levers)

    #Demographics
    Model.Demographics(demog_ss_tol, UseSSDemog)
    if DemogGraphs: Model.plotDemographics(T_touse="default", compare_across="T", data_year=0)
    #Model.immigrationplot()

    #STEADY STATE INITIAL GUESSES
    k_ss_guess = np.ones((I))*.2
    kf_ss_guess = np.ones((I-1))*.02
    n_ss_guess = np.ones((I,J))*.2
    bq_ss_guess = np.ones((I))*.2    

    #Steady State
    Model.SteadyState(k_ss_guess,kf_ss_guess,n_ss_guess, bq_ss_guess)
    if PrintSS: Model.PrintSSResults()
    if ShowSSGraphs: Model.plotSSResults()

    #Timepath Iteration
    '''
    r_init = Model.r_ss*1.05
    bq_init = Model.bqindiv_ss*.95
    a_init = Model.avec_ss*.7
    
    Model.set_initial_values(r_init, bq_init, a_init)


    Model.Timepath_optimize(Print_HH_Eulers, Print_caTimepaths, iterations_to_plot)
    if SaveFinalTPIPlot: Model.plot_timepaths(SAVE=True)
    '''



#Input parameters for S, I and sigma here then execute this file to
#run the model.

start = time.time()
# S-Number of Cohorts, I-Number of Countries, J-Number of Skill classes
# S, I, J and sigma. S and I are integers. Sigma may not be.

<<<<<<< HEAD
Multi_Country(20,3,2,4)
=======
Multi_Country(20,2,2,4)
>>>>>>> 9c02a68a

tottime=time.time()-start

if TimeModel==True:
    minutes=int(tottime/60)
    hours=int(minutes/60)
    seconds=tottime-minutes*60
    minutes=minutes-hours*60
    print "The code took:", hours, "hours,", minutes, "minutes and", seconds,\
            "seconds to complete"
<|MERGE_RESOLUTION|>--- conflicted
+++ resolved
@@ -44,7 +44,7 @@
     PrintSS = False #Prints the result of the Steady State functions
     Print_caTimepaths = False #Prints the consumption, assets, and bequests 
                               #timepath as it gets filled in for each iteration of TPI
-    Print_HH_Eulers = False #Prints whether the equations for the household decisions 
+    Print_HH_Eulers = True #Prints whether the equations for the household decisions 
                             #are satisfied (Equations 3.22, 3.19, and sum(assets) = 0)
     Print_Fill_Matricies_Time = False #Activiates Printing the total time it takes to 
                                       #fill the upper and lower diagonal matricies
@@ -57,7 +57,7 @@
     #For plots to display or save
     DemogGraphs = False #Activates graphing graphs with demographic data 
                         #and population shares
-    ShowSSGraphs = False #Activates graphs for steady-state solutions for 
+    ShowSSGraphs = True #Activates graphs for steady-state solutions for 
                         #consumption, assets, and bequests
     iterations_to_plot = set([]) #Which iterations of the timepath fsolve you want to plot
     SaveFinalTPIPlot = True #Saves the final (and hopefully converged) time 
@@ -115,12 +115,12 @@
 
     #STEADY STATE INITIAL GUESSES
     k_ss_guess = np.ones((I))*.2
-    kf_ss_guess = np.ones((I-1))*.02
+    kf_ss_guess = np.zeros((I-1))
     n_ss_guess = np.ones((I,J))*.2
     bq_ss_guess = np.ones((I))*.2    
 
     #Steady State
-    Model.SteadyState(k_ss_guess,kf_ss_guess,n_ss_guess, bq_ss_guess)
+    Model.SteadyState(k_ss_guess,kf_ss_guess,n_ss_guess, bq_ss_guess,Print_HH_Eulers)
     if PrintSS: Model.PrintSSResults()
     if ShowSSGraphs: Model.plotSSResults()
 
@@ -146,11 +146,9 @@
 # S-Number of Cohorts, I-Number of Countries, J-Number of Skill classes
 # S, I, J and sigma. S and I are integers. Sigma may not be.
 
-<<<<<<< HEAD
-Multi_Country(20,3,2,4)
-=======
-Multi_Country(20,2,2,4)
->>>>>>> 9c02a68a
+
+Multi_Country(80,7,2,4)
+
 
 tottime=time.time()-start
 
