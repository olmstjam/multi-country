--- conflicted
+++ resolved
@@ -16,7 +16,7 @@
 
     #Country Rosters
     I_dict = {"usa":0,"eu":1,"japan":2,"china":3,"india":4,"russia":5,"korea":6} #DONT CHANGE
-    I_HighSkill = np.array([.7,.7,.7,.75,.75,.7,.7]) #CAN CHANGE
+    I_HighSkill = np.array([.3,.3,.3,.25,.25,.3,.3]) #CAN CHANGE
     I_touse = ["eu","russia","usa","japan","korea","china","india"] #CAN CHANGE
 
     #NOTE: I_HighSkill sets the portion of each country's population that's deemed 
@@ -26,19 +26,12 @@
     g_A = 0.015 #Technical growth rate
     beta_ann=.95 #Annual discount rate
     delta_ann=.08 #Annual depreciation rate
-<<<<<<< HEAD
-    alpha = .30 #Capital Share of production
-    alphaj = np.array([.45,.25]) #Share of production for each labor class
-    chi = 1.5 #Preference for lesiure
-=======
     alpha = .35 #Capital Share of production
     alphaj = np.array([.25,.4]) #Share of production for each labor class
-    chil = .3 #Preference for adult's lesiure 
+    chil = .52 #Preference for adult's lesiure 
     chik = 1.0 #Preference for Kids' lesiure
->>>>>>> 30299223
-    rho = .4 #Intratemporal elasticity of substitution
-    mu = 2.5 #Unknown Parameter
-
+    mu = 2.29 #Unknown Parameter
+    rho=1
 
     #Convergence Tolerances
     demog_ss_tol = 1e-8 #Used in getting ss for population share
@@ -127,13 +120,13 @@
 
     
     #STEADY STATE OUTER FSOLVE GUESS
-    k_ss_guess = np.ones((I))*.95
-    kf_ss_guess = np.ones((I-1))*.15
-    n_ss_guess = np.ones((I,J))*.95
-    bq_ss_guess = np.ones((I))*.95
+    k_ss_guess = np.ones((I))*.1
+    kf_ss_guess = np.zeros((I-1))
+    n_ss_guess = np.ones((I,J))*.1
+    bq_ss_guess = np.ones((I))*.1
 
     #STEADY STATE INNER FSOLVE GUESS
-    ck_innerfsolve_guess = np.ones((I,J))*.95
+    c_innerfsolve_guess = np.ones((I,J))*.95
 
     #Steady State
     Model.SteadyState(k_ss_guess,kf_ss_guess,n_ss_guess, bq_ss_guess,ck_innerfsolve_guess\
@@ -164,7 +157,7 @@
 # S-Number of Cohorts, I-Number of Countries, J-Number of Skill classes
 # S, I, J and sigma. S and I are integers. Sigma may not be.
 
-Multi_Country(80,7,2,4)
+Multi_Country(80,2,2,4)
 
 tottime=time.time()-start
 
